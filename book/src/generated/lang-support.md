--- conflicted
+++ resolved
@@ -1,235 +1,7 @@
-<<<<<<< HEAD
-| Language | Syntax Highlighting | Treesitter Textobjects | Auto Indent | Default LSP |
-| --- | --- | --- | --- | --- |
-| ada | ✓ | ✓ |  | `ada_language_server`, `ada_language_server` |
-| adl | ✓ | ✓ | ✓ |  |
-| agda | ✓ |  |  |  |
-| astro | ✓ |  |  |  |
-| awk | ✓ | ✓ |  | `awk-language-server` |
-| bash | ✓ | ✓ | ✓ | `bash-language-server` |
-| bass | ✓ |  |  | `bass` |
-| beancount | ✓ |  |  |  |
-| bibtex | ✓ |  |  | `texlab` |
-| bicep | ✓ |  |  | `bicep-langserver` |
-| bitbake | ✓ |  |  | `bitbake-language-server` |
-| blade | ✓ |  |  |  |
-| blueprint | ✓ |  |  | `blueprint-compiler` |
-| c | ✓ | ✓ | ✓ | `clangd` |
-| c-sharp | ✓ | ✓ |  | `OmniSharp` |
-| cabal |  |  |  | `haskell-language-server-wrapper` |
-| cairo | ✓ | ✓ | ✓ | `cairo-language-server` |
-| capnp | ✓ |  | ✓ |  |
-| cel | ✓ |  |  |  |
-| clojure | ✓ |  |  | `clojure-lsp` |
-| cmake | ✓ | ✓ | ✓ | `cmake-language-server` |
-| comment | ✓ |  |  |  |
-| common-lisp | ✓ |  | ✓ | `cl-lsp` |
-| cpon | ✓ |  | ✓ |  |
-| cpp | ✓ | ✓ | ✓ | `clangd` |
-| crystal | ✓ | ✓ |  | `crystalline` |
-| css | ✓ |  | ✓ | `vscode-css-language-server` |
-| cue | ✓ |  |  | `cuelsp` |
-| d | ✓ | ✓ | ✓ | `serve-d` |
-| dart | ✓ | ✓ | ✓ | `dart` |
-| dbml | ✓ |  |  |  |
-| devicetree | ✓ |  |  |  |
-| dhall | ✓ | ✓ |  | `dhall-lsp-server` |
-| diff | ✓ |  |  |  |
-| docker-compose | ✓ |  | ✓ | `docker-compose-langserver`, `yaml-language-server` |
-| dockerfile | ✓ |  |  | `docker-langserver` |
-| dot | ✓ |  |  | `dot-language-server` |
-| dtd | ✓ |  |  |  |
-| earthfile | ✓ | ✓ | ✓ | `earthlyls` |
-| edoc | ✓ |  |  |  |
-| eex | ✓ |  |  |  |
-| ejs | ✓ |  |  |  |
-| elisp | ✓ |  |  |  |
-| elixir | ✓ | ✓ | ✓ | `elixir-ls` |
-| elm | ✓ | ✓ |  | `elm-language-server` |
-| elvish | ✓ |  |  | `elvish` |
-| env | ✓ |  |  |  |
-| erb | ✓ |  |  |  |
-| erlang | ✓ | ✓ |  | `erlang_ls` |
-| esdl | ✓ |  |  |  |
-| fidl | ✓ |  |  |  |
-| fish | ✓ | ✓ | ✓ |  |
-| forth | ✓ |  |  | `forth-lsp` |
-| fortran | ✓ |  | ✓ | `fortls` |
-| fsharp | ✓ |  |  | `fsautocomplete` |
-| gas | ✓ | ✓ |  |  |
-| gdscript | ✓ | ✓ | ✓ |  |
-| gemini | ✓ |  |  |  |
-| git-attributes | ✓ |  |  |  |
-| git-commit | ✓ | ✓ |  |  |
-| git-config | ✓ |  |  |  |
-| git-ignore | ✓ |  |  |  |
-| git-rebase | ✓ |  |  |  |
-| gjs | ✓ | ✓ | ✓ | `typescript-language-server`, `vscode-eslint-language-server`, `ember-language-server` |
-| gleam | ✓ | ✓ |  | `gleam` |
-| glimmer | ✓ |  |  | `ember-language-server` |
-| glsl | ✓ | ✓ | ✓ |  |
-| gn | ✓ |  |  |  |
-| go | ✓ | ✓ | ✓ | `gopls`, `golangci-lint-langserver` |
-| godot-resource | ✓ |  |  |  |
-| gomod | ✓ |  |  | `gopls` |
-| gotmpl | ✓ |  |  | `gopls` |
-| gowork | ✓ |  |  | `gopls` |
-| graphql | ✓ | ✓ |  | `graphql-lsp` |
-| groovy | ✓ |  |  |  |
-| gts | ✓ | ✓ | ✓ | `typescript-language-server`, `vscode-eslint-language-server`, `ember-language-server` |
-| hare | ✓ |  |  |  |
-| haskell | ✓ | ✓ |  | `haskell-language-server-wrapper` |
-| haskell-persistent | ✓ |  |  |  |
-| hcl | ✓ | ✓ | ✓ | `terraform-ls` |
-| heex | ✓ | ✓ |  | `elixir-ls` |
-| helm | ✓ |  |  | `helm_ls` |
-| hocon | ✓ |  | ✓ |  |
-| hoon | ✓ |  |  |  |
-| hosts | ✓ |  |  |  |
-| html | ✓ |  |  | `vscode-html-language-server` |
-| hurl | ✓ | ✓ | ✓ |  |
-| hyprlang | ✓ |  | ✓ |  |
-| idris |  |  |  | `idris2-lsp` |
-| iex | ✓ |  |  |  |
-| ini | ✓ |  |  |  |
-| inko | ✓ | ✓ | ✓ |  |
-| janet | ✓ |  |  |  |
-| java | ✓ | ✓ | ✓ | `jdtls` |
-| javascript | ✓ | ✓ | ✓ | `typescript-language-server` |
-| jinja | ✓ |  |  |  |
-| jsdoc | ✓ |  |  |  |
-| json | ✓ | ✓ | ✓ | `vscode-json-language-server` |
-| json5 | ✓ |  |  |  |
-| jsonc | ✓ |  | ✓ | `vscode-json-language-server` |
-| jsonnet | ✓ |  |  | `jsonnet-language-server` |
-| jsx | ✓ | ✓ | ✓ | `typescript-language-server` |
-| julia | ✓ | ✓ | ✓ | `julia` |
-| just | ✓ | ✓ | ✓ |  |
-| kdl | ✓ | ✓ | ✓ |  |
-| koka | ✓ |  | ✓ | `koka` |
-| kotlin | ✓ |  |  | `kotlin-language-server` |
-| latex | ✓ | ✓ |  | `texlab` |
-| ld | ✓ |  | ✓ |  |
-| ldif | ✓ |  |  |  |
-| lean | ✓ |  |  | `lean` |
-| ledger | ✓ |  |  |  |
-| llvm | ✓ | ✓ | ✓ |  |
-| llvm-mir | ✓ | ✓ | ✓ |  |
-| llvm-mir-yaml | ✓ |  | ✓ |  |
-| log | ✓ |  |  |  |
-| lpf | ✓ |  |  |  |
-| lua | ✓ | ✓ | ✓ | `lua-language-server` |
-| make | ✓ |  | ✓ |  |
-| markdoc | ✓ |  |  | `markdoc-ls` |
-| markdown | ✓ |  |  | `marksman`, `markdown-oxide` |
-| markdown.inline | ✓ |  |  |  |
-| matlab | ✓ | ✓ | ✓ |  |
-| mermaid | ✓ |  |  |  |
-| meson | ✓ |  | ✓ |  |
-| mint |  |  |  | `mint` |
-| mojo | ✓ | ✓ | ✓ | `mojo-lsp-server` |
-| move | ✓ |  |  |  |
-| msbuild | ✓ |  | ✓ |  |
-| nasm | ✓ | ✓ |  |  |
-| nickel | ✓ |  | ✓ | `nls` |
-| nim | ✓ | ✓ | ✓ | `nimlangserver` |
-| nix | ✓ | ✓ |  | `nil` |
-| nu | ✓ |  |  | `nu` |
-| nunjucks | ✓ |  |  |  |
-| ocaml | ✓ |  | ✓ | `ocamllsp` |
-| ocaml-interface | ✓ |  |  | `ocamllsp` |
-| odin | ✓ |  | ✓ | `ols` |
-| ohm | ✓ | ✓ | ✓ |  |
-| opencl | ✓ | ✓ | ✓ | `clangd` |
-| openscad | ✓ |  |  | `openscad-lsp` |
-| org | ✓ |  |  |  |
-| pascal | ✓ | ✓ |  | `pasls` |
-| passwd | ✓ |  |  |  |
-| pem | ✓ |  |  |  |
-| perl | ✓ | ✓ | ✓ | `perlnavigator` |
-| pest | ✓ | ✓ | ✓ | `pest-language-server` |
-| php | ✓ | ✓ | ✓ | `intelephense` |
-| php-only | ✓ |  |  |  |
-| pkgbuild | ✓ | ✓ | ✓ | `pkgbuild-language-server`, `bash-language-server` |
-| pkl | ✓ |  | ✓ |  |
-| po | ✓ | ✓ |  |  |
-| pod | ✓ |  |  |  |
-| ponylang | ✓ | ✓ | ✓ |  |
-| powershell | ✓ |  |  |  |
-| prisma | ✓ |  |  | `prisma-language-server` |
-| prolog |  |  |  | `swipl` |
-| protobuf | ✓ | ✓ | ✓ | `bufls`, `pb` |
-| prql | ✓ |  |  |  |
-| purescript | ✓ | ✓ |  | `purescript-language-server` |
-| python | ✓ | ✓ | ✓ | `pylsp` |
-| qml | ✓ |  | ✓ | `qmlls` |
-| r | ✓ |  |  | `R` |
-| racket | ✓ |  | ✓ | `racket` |
-| regex | ✓ |  |  |  |
-| rego | ✓ |  |  | `regols` |
-| rescript | ✓ | ✓ |  | `rescript-language-server` |
-| rmarkdown | ✓ |  | ✓ | `R` |
-| robot | ✓ |  |  | `robotframework_ls` |
-| ron | ✓ |  | ✓ |  |
-| rst | ✓ |  |  |  |
-| ruby | ✓ | ✓ | ✓ | `solargraph` |
-| rust | ✓ | ✓ | ✓ | `rust-analyzer` |
-| sage | ✓ | ✓ |  |  |
-| scala | ✓ | ✓ | ✓ | `metals` |
-| scheme | ✓ |  | ✓ |  |
-| scss | ✓ |  |  | `vscode-css-language-server` |
-| slint | ✓ | ✓ | ✓ | `slint-lsp` |
-| smali | ✓ |  | ✓ |  |
-| smithy | ✓ |  |  | `cs` |
-| sml | ✓ |  |  |  |
-| solidity | ✓ | ✓ |  | `solc` |
-| spicedb | ✓ |  |  |  |
-| sql | ✓ |  |  |  |
-| sshclientconfig | ✓ |  |  |  |
-| starlark | ✓ | ✓ |  |  |
-| strace | ✓ |  |  |  |
-| supercollider | ✓ |  |  |  |
-| svelte | ✓ |  | ✓ | `svelteserver` |
-| sway | ✓ | ✓ | ✓ | `forc` |
-| swift | ✓ | ✓ |  | `sourcekit-lsp` |
-| t32 | ✓ |  |  |  |
-| tablegen | ✓ | ✓ | ✓ |  |
-| tact | ✓ | ✓ | ✓ |  |
-| task | ✓ |  |  |  |
-| tcl | ✓ |  | ✓ |  |
-| templ | ✓ |  |  | `templ` |
-| tfvars | ✓ |  | ✓ | `terraform-ls` |
-| todotxt | ✓ |  |  |  |
-| toml | ✓ | ✓ |  | `taplo` |
-| tsq | ✓ |  |  |  |
-| tsx | ✓ | ✓ | ✓ | `typescript-language-server` |
-| twig | ✓ |  |  |  |
-| typescript | ✓ | ✓ | ✓ | `typescript-language-server` |
-| typst | ✓ |  |  | `tinymist`, `typst-lsp` |
-| ungrammar | ✓ |  |  |  |
-| unison | ✓ |  | ✓ |  |
-| uxntal | ✓ |  |  |  |
-| v | ✓ | ✓ | ✓ | `v-analyzer` |
-| vala | ✓ | ✓ |  | `vala-language-server` |
-| verilog | ✓ | ✓ |  | `svlangserver` |
-| vhdl | ✓ |  |  | `vhdl_ls` |
-| vhs | ✓ |  |  |  |
-| vue | ✓ |  |  | `vue-language-server` |
-| wast | ✓ |  |  |  |
-| wat | ✓ |  |  |  |
-| webc | ✓ |  |  |  |
-| wgsl | ✓ |  |  | `wgsl_analyzer` |
-| wit | ✓ |  | ✓ |  |
-| wren | ✓ | ✓ | ✓ |  |
-| xit | ✓ |  |  |  |
-| xml | ✓ |  | ✓ |  |
-| xtc | ✓ |  |  |  |
-| yaml | ✓ |  | ✓ | `yaml-language-server`, `ansible-language-server` |
-| yuck | ✓ |  |  |  |
-| zig | ✓ | ✓ | ✓ | `zls` |
-=======
 | Language | Syntax Highlighting | Treesitter Textobjects | Auto Indent | Rainbow Brackets | Default LSP |
 | --- | --- | --- | --- | --- | --- |
+| ada | ✓ | ✓ |  |  | `ada_language_server`, `ada_language_server` |
+| adl | ✓ | ✓ | ✓ |  |  |
 | agda | ✓ |  |  |  |  |
 | astro | ✓ |  |  |  |  |
 | awk | ✓ | ✓ |  |  | `awk-language-server` |
@@ -238,12 +10,15 @@
 | beancount | ✓ |  |  |  |  |
 | bibtex | ✓ |  |  |  | `texlab` |
 | bicep | ✓ |  |  |  | `bicep-langserver` |
+| bitbake | ✓ |  |  |  | `bitbake-language-server` |
+| blade | ✓ |  |  |  |  |
 | blueprint | ✓ |  |  |  | `blueprint-compiler` |
 | c | ✓ | ✓ | ✓ | ✓ | `clangd` |
 | c-sharp | ✓ | ✓ |  |  | `OmniSharp` |
 | cabal |  |  |  |  | `haskell-language-server-wrapper` |
 | cairo | ✓ | ✓ | ✓ |  | `cairo-language-server` |
 | capnp | ✓ |  | ✓ |  |  |
+| cel | ✓ |  |  |  |  |
 | clojure | ✓ |  |  | ✓ | `clojure-lsp` |
 | cmake | ✓ | ✓ | ✓ |  | `cmake-language-server` |
 | comment | ✓ |  |  |  |  |
@@ -251,20 +26,23 @@
 | cpon | ✓ |  | ✓ |  |  |
 | cpp | ✓ | ✓ | ✓ | ✓ | `clangd` |
 | crystal | ✓ | ✓ |  |  | `crystalline` |
-| css | ✓ |  |  | ✓ | `vscode-css-language-server` |
+| css | ✓ |  | ✓ | ✓ | `vscode-css-language-server` |
 | cue | ✓ |  |  |  | `cuelsp` |
 | d | ✓ | ✓ | ✓ |  | `serve-d` |
-| dart | ✓ |  | ✓ |  | `dart` |
+| dart | ✓ | ✓ | ✓ |  | `dart` |
 | dbml | ✓ |  |  |  |  |
 | devicetree | ✓ |  |  |  |  |
 | dhall | ✓ | ✓ |  |  | `dhall-lsp-server` |
 | diff | ✓ |  |  |  |  |
+| docker-compose | ✓ |  | ✓ |  | `docker-compose-langserver`, `yaml-language-server` |
 | dockerfile | ✓ |  |  |  | `docker-langserver` |
 | dot | ✓ |  |  |  | `dot-language-server` |
 | dtd | ✓ |  |  |  |  |
+| earthfile | ✓ | ✓ | ✓ |  | `earthlyls` |
 | edoc | ✓ |  |  |  |  |
 | eex | ✓ |  |  |  |  |
 | ejs | ✓ |  |  |  |  |
+| elisp | ✓ |  |  |  |  |
 | elixir | ✓ | ✓ | ✓ | ✓ | `elixir-ls` |
 | elm | ✓ | ✓ |  |  | `elm-language-server` |
 | elvish | ✓ |  |  |  | `elvish` |
@@ -272,6 +50,7 @@
 | erb | ✓ |  |  |  |  |
 | erlang | ✓ | ✓ |  | ✓ | `erlang_ls` |
 | esdl | ✓ |  |  |  |  |
+| fidl | ✓ |  |  |  |  |
 | fish | ✓ | ✓ | ✓ |  |  |
 | forth | ✓ |  |  |  | `forth-lsp` |
 | fortran | ✓ |  | ✓ |  | `fortls` |
@@ -284,7 +63,9 @@
 | git-config | ✓ |  |  |  |  |
 | git-ignore | ✓ |  |  |  |  |
 | git-rebase | ✓ |  |  |  |  |
+| gjs | ✓ | ✓ | ✓ |  | `typescript-language-server`, `vscode-eslint-language-server`, `ember-language-server` |
 | gleam | ✓ | ✓ |  | ✓ | `gleam` |
+| glimmer | ✓ |  |  |  | `ember-language-server` |
 | glsl | ✓ | ✓ | ✓ |  |  |
 | gn | ✓ |  |  |  |  |
 | go | ✓ | ✓ | ✓ | ✓ | `gopls`, `golangci-lint-langserver` |
@@ -292,33 +73,43 @@
 | gomod | ✓ |  |  |  | `gopls` |
 | gotmpl | ✓ |  |  |  | `gopls` |
 | gowork | ✓ |  |  |  | `gopls` |
-| graphql | ✓ |  |  |  | `graphql-lsp` |
+| graphql | ✓ | ✓ |  |  | `graphql-lsp` |
+| groovy | ✓ |  |  |  |  |
+| gts | ✓ | ✓ | ✓ |  | `typescript-language-server`, `vscode-eslint-language-server`, `ember-language-server` |
 | hare | ✓ |  |  |  |  |
 | haskell | ✓ | ✓ |  |  | `haskell-language-server-wrapper` |
 | haskell-persistent | ✓ |  |  |  |  |
-| hcl | ✓ |  | ✓ |  | `terraform-ls` |
+| hcl | ✓ | ✓ | ✓ |  | `terraform-ls` |
 | heex | ✓ | ✓ |  |  | `elixir-ls` |
+| helm | ✓ |  |  |  | `helm_ls` |
 | hocon | ✓ |  | ✓ |  |  |
+| hoon | ✓ |  |  |  |  |
 | hosts | ✓ |  |  |  |  |
 | html | ✓ |  |  | ✓ | `vscode-html-language-server` |
-| hurl | ✓ |  | ✓ |  |  |
+| hurl | ✓ | ✓ | ✓ |  |  |
+| hyprlang | ✓ |  | ✓ |  |  |
 | idris |  |  |  |  | `idris2-lsp` |
 | iex | ✓ |  |  |  |  |
 | ini | ✓ |  |  |  |  |
+| inko | ✓ | ✓ | ✓ |  |  |
 | janet | ✓ |  |  |  |  |
 | java | ✓ | ✓ | ✓ | ✓ | `jdtls` |
 | javascript | ✓ | ✓ | ✓ | ✓ | `typescript-language-server` |
 | jinja | ✓ |  |  |  |  |
 | jsdoc | ✓ |  |  |  |  |
-| json | ✓ |  | ✓ | ✓ | `vscode-json-language-server` |
+| json | ✓ | ✓ | ✓ | ✓ | `vscode-json-language-server` |
 | json5 | ✓ |  |  |  |  |
+| jsonc | ✓ |  | ✓ |  | `vscode-json-language-server` |
 | jsonnet | ✓ |  |  |  | `jsonnet-language-server` |
 | jsx | ✓ | ✓ | ✓ | ✓ | `typescript-language-server` |
 | julia | ✓ | ✓ | ✓ |  | `julia` |
 | just | ✓ | ✓ | ✓ |  |  |
 | kdl | ✓ | ✓ | ✓ |  |  |
+| koka | ✓ |  | ✓ |  | `koka` |
 | kotlin | ✓ |  |  |  | `kotlin-language-server` |
 | latex | ✓ | ✓ |  |  | `texlab` |
+| ld | ✓ |  | ✓ |  |  |
+| ldif | ✓ |  |  |  |  |
 | lean | ✓ |  |  |  | `lean` |
 | ledger | ✓ |  |  |  |  |
 | llvm | ✓ | ✓ | ✓ |  |  |
@@ -327,24 +118,27 @@
 | log | ✓ |  |  |  |  |
 | lpf | ✓ |  |  |  |  |
 | lua | ✓ | ✓ | ✓ |  | `lua-language-server` |
-| make | ✓ |  |  |  |  |
+| make | ✓ |  | ✓ |  |  |
 | markdoc | ✓ |  |  |  | `markdoc-ls` |
-| markdown | ✓ |  |  |  | `marksman` |
+| markdown | ✓ |  |  |  | `marksman`, `markdown-oxide` |
 | markdown.inline | ✓ |  |  |  |  |
 | matlab | ✓ | ✓ | ✓ |  |  |
 | mermaid | ✓ |  |  |  |  |
 | meson | ✓ |  | ✓ |  |  |
 | mint |  |  |  |  | `mint` |
+| mojo | ✓ | ✓ | ✓ |  | `mojo-lsp-server` |
+| move | ✓ |  |  |  |  |
 | msbuild | ✓ |  | ✓ |  |  |
 | nasm | ✓ | ✓ |  |  |  |
 | nickel | ✓ |  | ✓ |  | `nls` |
 | nim | ✓ | ✓ | ✓ |  | `nimlangserver` |
-| nix | ✓ |  |  | ✓ | `nil` |
+| nix | ✓ | ✓ |  | ✓ | `nil` |
 | nu | ✓ |  |  |  | `nu` |
 | nunjucks | ✓ |  |  |  |  |
 | ocaml | ✓ |  | ✓ |  | `ocamllsp` |
 | ocaml-interface | ✓ |  |  |  | `ocamllsp` |
 | odin | ✓ |  | ✓ |  | `ols` |
+| ohm | ✓ | ✓ | ✓ |  |  |
 | opencl | ✓ | ✓ | ✓ |  | `clangd` |
 | openscad | ✓ |  |  |  | `openscad-lsp` |
 | org | ✓ |  |  |  |  |
@@ -352,10 +146,15 @@
 | passwd | ✓ |  |  |  |  |
 | pem | ✓ |  |  |  |  |
 | perl | ✓ | ✓ | ✓ |  | `perlnavigator` |
+| pest | ✓ | ✓ | ✓ |  | `pest-language-server` |
 | php | ✓ | ✓ | ✓ |  | `intelephense` |
+| php-only | ✓ |  |  |  |  |
+| pkgbuild | ✓ | ✓ | ✓ |  | `pkgbuild-language-server`, `bash-language-server` |
+| pkl | ✓ |  | ✓ |  |  |
 | po | ✓ | ✓ |  |  |  |
 | pod | ✓ |  |  |  |  |
 | ponylang | ✓ | ✓ | ✓ |  |  |
+| powershell | ✓ |  |  |  |  |
 | prisma | ✓ |  |  |  | `prisma-language-server` |
 | prolog |  |  |  |  | `swipl` |
 | protobuf | ✓ | ✓ | ✓ |  | `bufls`, `pb` |
@@ -378,35 +177,39 @@
 | scala | ✓ | ✓ | ✓ |  | `metals` |
 | scheme | ✓ |  | ✓ | ✓ |  |
 | scss | ✓ |  |  | ✓ | `vscode-css-language-server` |
-| slint | ✓ |  | ✓ |  | `slint-lsp` |
+| slint | ✓ | ✓ | ✓ |  | `slint-lsp` |
 | smali | ✓ |  | ✓ |  |  |
 | smithy | ✓ |  |  |  | `cs` |
 | sml | ✓ |  |  |  |  |
-| solidity | ✓ |  |  |  | `solc` |
+| solidity | ✓ | ✓ |  |  | `solc` |
+| spicedb | ✓ |  |  |  |  |
 | sql | ✓ |  |  |  |  |
 | sshclientconfig | ✓ |  |  |  |  |
 | starlark | ✓ | ✓ |  | ✓ |  |
 | strace | ✓ |  |  |  |  |
+| supercollider | ✓ |  |  |  |  |
 | svelte | ✓ |  | ✓ |  | `svelteserver` |
 | sway | ✓ | ✓ | ✓ |  | `forc` |
-| swift | ✓ |  |  |  | `sourcekit-lsp` |
+| swift | ✓ | ✓ |  |  | `sourcekit-lsp` |
 | t32 | ✓ |  |  |  |  |
 | tablegen | ✓ | ✓ | ✓ |  |  |
+| tact | ✓ | ✓ | ✓ |  |  |
 | task | ✓ |  |  |  |  |
+| tcl | ✓ |  | ✓ |  |  |
 | templ | ✓ |  |  |  | `templ` |
 | tfvars | ✓ |  | ✓ |  | `terraform-ls` |
 | todotxt | ✓ |  |  |  |  |
-| toml | ✓ |  |  | ✓ | `taplo` |
+| toml | ✓ | ✓ |  | ✓ | `taplo` |
 | tsq | ✓ |  |  | ✓ |  |
 | tsx | ✓ | ✓ | ✓ | ✓ | `typescript-language-server` |
 | twig | ✓ |  |  |  |  |
 | typescript | ✓ | ✓ | ✓ | ✓ | `typescript-language-server` |
-| typst | ✓ |  |  |  | `typst-lsp` |
+| typst | ✓ |  |  |  | `tinymist`, `typst-lsp` |
 | ungrammar | ✓ |  |  |  |  |
-| unison | ✓ |  |  |  |  |
+| unison | ✓ |  | ✓ |  |  |
 | uxntal | ✓ |  |  |  |  |
 | v | ✓ | ✓ | ✓ |  | `v-analyzer` |
-| vala | ✓ |  |  |  | `vala-language-server` |
+| vala | ✓ | ✓ |  |  | `vala-language-server` |
 | verilog | ✓ | ✓ |  |  | `svlangserver` |
 | vhdl | ✓ |  |  |  | `vhdl_ls` |
 | vhs | ✓ |  |  |  |  |
@@ -419,7 +222,7 @@
 | wren | ✓ | ✓ | ✓ |  |  |
 | xit | ✓ |  |  |  |  |
 | xml | ✓ |  | ✓ | ✓ |  |
+| xtc | ✓ |  |  |  |  |
 | yaml | ✓ |  | ✓ | ✓ | `yaml-language-server`, `ansible-language-server` |
 | yuck | ✓ |  |  |  |  |
-| zig | ✓ | ✓ | ✓ | ✓ | `zls` |
->>>>>>> 35d707d9
+| zig | ✓ | ✓ | ✓ | ✓ | `zls` |