--- conflicted
+++ resolved
@@ -343,7 +343,6 @@
     /// Which indent heuristic to use when a new line is inserted
     #[serde(default)]
     pub indent_heuristic: IndentationHeuristic,
-<<<<<<< HEAD
     /// labels characters used in jumpmode
     #[serde(
         serialize_with = "serialize_alphabet",
@@ -353,10 +352,8 @@
     /// Display diagnostic below the line they occur.
     pub inline_diagnostics: InlineDiagnosticsConfig,
     pub end_of_line_diagnostics: DiagnosticFilter,
-=======
     /// Whether to render rainbow highlights. Defaults to `false`.
     pub rainbow_brackets: bool,
->>>>>>> 35d707d9
 }
 
 #[derive(Debug, Clone, PartialEq, Deserialize, Serialize, Eq, PartialOrd, Ord)]
@@ -989,13 +986,10 @@
             smart_tab: Some(SmartTabConfig::default()),
             popup_border: PopupBorderConfig::None,
             indent_heuristic: IndentationHeuristic::default(),
-<<<<<<< HEAD
             jump_label_alphabet: ('a'..='z').collect(),
             inline_diagnostics: InlineDiagnosticsConfig::default(),
             end_of_line_diagnostics: DiagnosticFilter::Disable,
-=======
             rainbow_brackets: false,
->>>>>>> 35d707d9
         }
     }
 }
@@ -1324,12 +1318,8 @@
             return;
         }
 
-<<<<<<< HEAD
         let scopes = theme.scopes();
         (*self.syn_loader).load().set_scopes(scopes.to_vec());
-=======
-        self.syn_loader.set_scopes(theme.scopes().to_vec());
->>>>>>> 35d707d9
 
         match preview {
             ThemeAction::Preview => {
