use std::ops::Deref;

use crate::job::Job;

use super::*;

use helix_view::{
    apply_transaction,
    editor::{Action, CloseError, ConfigEvent},
};
use ui::completers::{self, Completer};

#[derive(Clone)]
pub struct TypableCommand {
    pub name: &'static str,
    pub aliases: &'static [&'static str],
    pub doc: &'static str,
    // params, flags, helper, completer
    pub fun: fn(&mut compositor::Context, &[Cow<str>], PromptEvent) -> anyhow::Result<()>,
    pub completer: Option<Completer>,
}

fn quit(cx: &mut compositor::Context, args: &[Cow<str>], event: PromptEvent) -> anyhow::Result<()> {
    log::debug!("quitting...");

    if event != PromptEvent::Validate {
        return Ok(());
    }

    ensure!(args.is_empty(), ":quit takes no arguments");

    // last view and we have unsaved changes
    if cx.editor.tree.views().count() == 1 {
        buffers_remaining_impl(cx.editor)?
    }

    cx.block_try_flush_writes()?;
    cx.editor.close(view!(cx.editor).id);

    Ok(())
}

fn force_quit(
    cx: &mut compositor::Context,
    args: &[Cow<str>],
    event: PromptEvent,
) -> anyhow::Result<()> {
    if event != PromptEvent::Validate {
        return Ok(());
    }

    ensure!(args.is_empty(), ":quit! takes no arguments");

    cx.editor.close(view!(cx.editor).id);

    Ok(())
}

fn open(cx: &mut compositor::Context, args: &[Cow<str>], event: PromptEvent) -> anyhow::Result<()> {
    if event != PromptEvent::Validate {
        return Ok(());
    }

    ensure!(!args.is_empty(), "wrong argument count");
    for arg in args {
        let (path, pos) = args::parse_file(arg);
        let _ = cx.editor.open(&path, Action::Replace)?;
        let (view, doc) = current!(cx.editor);
        let pos = Selection::point(pos_at_coords(doc.text().slice(..), pos, true));
        doc.set_selection(view.id, pos);
        // does not affect opening a buffer without pos
        align_view(doc, view, Align::Center);
    }
    Ok(())
}

fn buffer_close_by_ids_impl(
    cx: &mut compositor::Context,
    doc_ids: &[DocumentId],
    force: bool,
) -> anyhow::Result<()> {
    cx.block_try_flush_writes()?;

    let (modified_ids, modified_names): (Vec<_>, Vec<_>) = doc_ids
        .iter()
        .filter_map(|&doc_id| {
            if let Err(CloseError::BufferModified(name)) = cx.editor.close_document(doc_id, force) {
                Some((doc_id, name))
            } else {
                None
            }
        })
        .unzip();

    if let Some(first) = modified_ids.first() {
        let current = doc!(cx.editor);
        // If the current document is unmodified, and there are modified
        // documents, switch focus to the first modified doc.
        if !modified_ids.contains(&current.id()) {
            cx.editor.switch(*first, Action::Replace);
        }
        bail!(
            "{} unsaved buffer(s) remaining: {:?}",
            modified_names.len(),
            modified_names
        );
    }

    Ok(())
}

fn buffer_gather_paths_impl(editor: &mut Editor, args: &[Cow<str>]) -> Vec<DocumentId> {
    // No arguments implies current document
    if args.is_empty() {
        let doc_id = view!(editor).doc;
        return vec![doc_id];
    }

    let mut nonexistent_buffers = vec![];
    let mut document_ids = vec![];
    for arg in args {
        let doc_id = editor.documents().find_map(|doc| {
            let arg_path = Some(Path::new(arg.as_ref()));
            if doc.path().map(|p| p.as_path()) == arg_path
                || doc.relative_path().as_deref() == arg_path
            {
                Some(doc.id())
            } else {
                None
            }
        });

        match doc_id {
            Some(doc_id) => document_ids.push(doc_id),
            None => nonexistent_buffers.push(format!("'{}'", arg)),
        }
    }

    if !nonexistent_buffers.is_empty() {
        editor.set_error(format!(
            "cannot close non-existent buffers: {}",
            nonexistent_buffers.join(", ")
        ));
    }

    document_ids
}

fn buffer_close(
    cx: &mut compositor::Context,
    args: &[Cow<str>],
    event: PromptEvent,
) -> anyhow::Result<()> {
    if event != PromptEvent::Validate {
        return Ok(());
    }

    let document_ids = buffer_gather_paths_impl(cx.editor, args);
    buffer_close_by_ids_impl(cx, &document_ids, false)
}

fn force_buffer_close(
    cx: &mut compositor::Context,
    args: &[Cow<str>],
    event: PromptEvent,
) -> anyhow::Result<()> {
    if event != PromptEvent::Validate {
        return Ok(());
    }

    let document_ids = buffer_gather_paths_impl(cx.editor, args);
    buffer_close_by_ids_impl(cx, &document_ids, true)
}

fn buffer_gather_others_impl(editor: &mut Editor) -> Vec<DocumentId> {
    let current_document = &doc!(editor).id();
    editor
        .documents()
        .map(|doc| doc.id())
        .filter(|doc_id| doc_id != current_document)
        .collect()
}

fn buffer_close_others(
    cx: &mut compositor::Context,
    _args: &[Cow<str>],
    event: PromptEvent,
) -> anyhow::Result<()> {
    if event != PromptEvent::Validate {
        return Ok(());
    }

    let document_ids = buffer_gather_others_impl(cx.editor);
    buffer_close_by_ids_impl(cx, &document_ids, false)
}

fn force_buffer_close_others(
    cx: &mut compositor::Context,
    _args: &[Cow<str>],
    event: PromptEvent,
) -> anyhow::Result<()> {
    if event != PromptEvent::Validate {
        return Ok(());
    }

    let document_ids = buffer_gather_others_impl(cx.editor);
    buffer_close_by_ids_impl(cx, &document_ids, true)
}

fn buffer_gather_all_impl(editor: &mut Editor) -> Vec<DocumentId> {
    editor.documents().map(|doc| doc.id()).collect()
}

fn buffer_close_all(
    cx: &mut compositor::Context,
    _args: &[Cow<str>],
    event: PromptEvent,
) -> anyhow::Result<()> {
    if event != PromptEvent::Validate {
        return Ok(());
    }

    let document_ids = buffer_gather_all_impl(cx.editor);
    buffer_close_by_ids_impl(cx, &document_ids, false)
}

fn force_buffer_close_all(
    cx: &mut compositor::Context,
    _args: &[Cow<str>],
    event: PromptEvent,
) -> anyhow::Result<()> {
    if event != PromptEvent::Validate {
        return Ok(());
    }

    let document_ids = buffer_gather_all_impl(cx.editor);
    buffer_close_by_ids_impl(cx, &document_ids, true)
}

fn buffer_next(
    cx: &mut compositor::Context,
    _args: &[Cow<str>],
    event: PromptEvent,
) -> anyhow::Result<()> {
    if event != PromptEvent::Validate {
        return Ok(());
    }

    goto_buffer(cx.editor, Direction::Forward);
    Ok(())
}

fn buffer_previous(
    cx: &mut compositor::Context,
    _args: &[Cow<str>],
    event: PromptEvent,
) -> anyhow::Result<()> {
    if event != PromptEvent::Validate {
        return Ok(());
    }

    goto_buffer(cx.editor, Direction::Backward);
    Ok(())
}

fn write_impl(
    cx: &mut compositor::Context,
    path: Option<&Cow<str>>,
    force: bool,
) -> anyhow::Result<()> {
    let editor_auto_fmt = cx.editor.config().auto_format;
    let jobs = &mut cx.jobs;
    let doc = doc_mut!(cx.editor);
    let path = path.map(AsRef::as_ref);

    let fmt = if editor_auto_fmt {
        doc.auto_format().map(|fmt| {
            let callback = make_format_callback(
                doc.id(),
                doc.version(),
                fmt,
                Some((path.map(Into::into), force)),
            );

            jobs.add(Job::with_callback(callback).wait_before_exiting());
        })
    } else {
        None
    };

    if fmt.is_none() {
        let id = doc.id();
<<<<<<< HEAD
        doc.detect_language(cx.editor.syn_loader.clone());
        let _ = cx.editor.refresh_language_servers(id);
=======
        cx.editor.save(id, path, force)?;
>>>>>>> d801a669
    }

    Ok(())
}

fn write(
    cx: &mut compositor::Context,
    args: &[Cow<str>],
    event: PromptEvent,
) -> anyhow::Result<()> {
    if event != PromptEvent::Validate {
        return Ok(());
    }

    write_impl(cx, args.first(), false)
}

fn force_write(
    cx: &mut compositor::Context,
    args: &[Cow<str>],
    event: PromptEvent,
) -> anyhow::Result<()> {
    if event != PromptEvent::Validate {
        return Ok(());
    }

    write_impl(cx, args.first(), true)
}

fn new_file(
    cx: &mut compositor::Context,
    _args: &[Cow<str>],
    event: PromptEvent,
) -> anyhow::Result<()> {
    if event != PromptEvent::Validate {
        return Ok(());
    }

    cx.editor.new_file(Action::Replace);

    Ok(())
}

fn format(
    cx: &mut compositor::Context,
    _args: &[Cow<str>],
    event: PromptEvent,
) -> anyhow::Result<()> {
    if event != PromptEvent::Validate {
        return Ok(());
    }

    let doc = doc!(cx.editor);
    if let Some(format) = doc.format() {
        let callback = make_format_callback(doc.id(), doc.version(), format, None);
        cx.jobs.callback(callback);
    }

    Ok(())
}
fn set_indent_style(
    cx: &mut compositor::Context,
    args: &[Cow<str>],
    event: PromptEvent,
) -> anyhow::Result<()> {
    if event != PromptEvent::Validate {
        return Ok(());
    }

    use IndentStyle::*;

    // If no argument, report current indent style.
    if args.is_empty() {
        let style = doc!(cx.editor).indent_style;
        cx.editor.set_status(match style {
            Tabs => "tabs".to_owned(),
            Spaces(1) => "1 space".to_owned(),
            Spaces(n) if (2..=8).contains(&n) => format!("{} spaces", n),
            _ => unreachable!(), // Shouldn't happen.
        });
        return Ok(());
    }

    // Attempt to parse argument as an indent style.
    let style = match args.get(0) {
        Some(arg) if "tabs".starts_with(&arg.to_lowercase()) => Some(Tabs),
        Some(Cow::Borrowed("0")) => Some(Tabs),
        Some(arg) => arg
            .parse::<u8>()
            .ok()
            .filter(|n| (1..=8).contains(n))
            .map(Spaces),
        _ => None,
    };

    let style = style.context("invalid indent style")?;
    let doc = doc_mut!(cx.editor);
    doc.indent_style = style;

    Ok(())
}

/// Sets or reports the current document's line ending setting.
fn set_line_ending(
    cx: &mut compositor::Context,
    args: &[Cow<str>],
    event: PromptEvent,
) -> anyhow::Result<()> {
    if event != PromptEvent::Validate {
        return Ok(());
    }

    use LineEnding::*;

    // If no argument, report current line ending setting.
    if args.is_empty() {
        let line_ending = doc!(cx.editor).line_ending;
        cx.editor.set_status(match line_ending {
            Crlf => "crlf",
            LF => "line feed",
            #[cfg(feature = "unicode-lines")]
            FF => "form feed",
            #[cfg(feature = "unicode-lines")]
            CR => "carriage return",
            #[cfg(feature = "unicode-lines")]
            Nel => "next line",

            // These should never be a document's default line ending.
            #[cfg(feature = "unicode-lines")]
            VT | LS | PS => "error",
        });

        return Ok(());
    }

    let arg = args
        .get(0)
        .context("argument missing")?
        .to_ascii_lowercase();

    // Attempt to parse argument as a line ending.
    let line_ending = match arg {
        arg if arg.starts_with("crlf") => Crlf,
        arg if arg.starts_with("lf") => LF,
        #[cfg(feature = "unicode-lines")]
        arg if arg.starts_with("cr") => CR,
        #[cfg(feature = "unicode-lines")]
        arg if arg.starts_with("ff") => FF,
        #[cfg(feature = "unicode-lines")]
        arg if arg.starts_with("nel") => Nel,
        _ => bail!("invalid line ending"),
    };
    let (view, doc) = current!(cx.editor);
    doc.line_ending = line_ending;

    let mut pos = 0;
    let transaction = Transaction::change(
        doc.text(),
        doc.text().lines().filter_map(|line| {
            pos += line.len_chars();
            match helix_core::line_ending::get_line_ending(&line) {
                Some(ending) if ending != line_ending => {
                    let start = pos - ending.len_chars();
                    let end = pos;
                    Some((start, end, Some(line_ending.as_str().into())))
                }
                _ => None,
            }
        }),
    );
    apply_transaction(&transaction, doc, view);
    doc.append_changes_to_history(view.id);

    Ok(())
}

fn earlier(
    cx: &mut compositor::Context,
    args: &[Cow<str>],
    event: PromptEvent,
) -> anyhow::Result<()> {
    if event != PromptEvent::Validate {
        return Ok(());
    }

    let uk = args.join(" ").parse::<UndoKind>().map_err(|s| anyhow!(s))?;

    let (view, doc) = current!(cx.editor);
    let success = doc.earlier(view, uk);
    if !success {
        cx.editor.set_status("Already at oldest change");
    }

    Ok(())
}

fn later(
    cx: &mut compositor::Context,
    args: &[Cow<str>],
    event: PromptEvent,
) -> anyhow::Result<()> {
    if event != PromptEvent::Validate {
        return Ok(());
    }

    let uk = args.join(" ").parse::<UndoKind>().map_err(|s| anyhow!(s))?;
    let (view, doc) = current!(cx.editor);
    let success = doc.later(view, uk);
    if !success {
        cx.editor.set_status("Already at newest change");
    }

    Ok(())
}

fn write_quit(
    cx: &mut compositor::Context,
    args: &[Cow<str>],
    event: PromptEvent,
) -> anyhow::Result<()> {
    if event != PromptEvent::Validate {
        return Ok(());
    }

    write_impl(cx, args.first(), false)?;
    cx.block_try_flush_writes()?;
    quit(cx, &[], event)
}

fn force_write_quit(
    cx: &mut compositor::Context,
    args: &[Cow<str>],
    event: PromptEvent,
) -> anyhow::Result<()> {
    if event != PromptEvent::Validate {
        return Ok(());
    }

    write_impl(cx, args.first(), true)?;
    cx.block_try_flush_writes()?;
    force_quit(cx, &[], event)
}

/// Results in an error if there are modified buffers remaining and sets editor
/// error, otherwise returns `Ok(())`. If the current document is unmodified,
/// and there are modified documents, switches focus to one of them.
pub(super) fn buffers_remaining_impl(editor: &mut Editor) -> anyhow::Result<()> {
    let (modified_ids, modified_names): (Vec<_>, Vec<_>) = editor
        .documents()
        .filter(|doc| doc.is_modified())
        .map(|doc| (doc.id(), doc.display_name()))
        .unzip();
    if let Some(first) = modified_ids.first() {
        let current = doc!(editor);
        // If the current document is unmodified, and there are modified
        // documents, switch focus to the first modified doc.
        if !modified_ids.contains(&current.id()) {
            editor.switch(*first, Action::Replace);
        }
        bail!(
            "{} unsaved buffer(s) remaining: {:?}",
            modified_names.len(),
            modified_names
        );
    }
    Ok(())
}

fn write_all_impl(
    cx: &mut compositor::Context,
    _args: &[Cow<str>],
    event: PromptEvent,
    quit: bool,
    force: bool,
) -> anyhow::Result<()> {
    if event != PromptEvent::Validate {
        return Ok(());
    }

    let mut errors: Vec<&'static str> = Vec::new();
    let auto_format = cx.editor.config().auto_format;
    let jobs = &mut cx.jobs;

    // save all documents
    let saves: Vec<_> = cx
        .editor
        .documents
        .values()
        .filter_map(|doc| {
            if doc.path().is_none() {
                errors.push("cannot write a buffer without a filename\n");
                return None;
            }

            if !doc.is_modified() {
                return None;
            }

            let fmt = if auto_format {
                doc.auto_format().map(|fmt| {
                    let callback =
                        make_format_callback(doc.id(), doc.version(), fmt, Some((None, force)));
                    jobs.add(Job::with_callback(callback).wait_before_exiting());
                })
            } else {
                None
            };

            if fmt.is_none() {
                return Some(doc.id());
            }
            None
        })
        .collect();

    // manually call save for the rest of docs that don't have a formatter
    for id in saves {
        cx.editor.save::<PathBuf>(id, None, force)?;
    }

    if quit {
        cx.block_try_flush_writes()?;

        if !force {
            buffers_remaining_impl(cx.editor)?;
        }

        // close all views
        let views: Vec<_> = cx.editor.tree.views().map(|(view, _)| view.id).collect();
        for view_id in views {
            cx.editor.close(view_id);
        }
    }

    if !errors.is_empty() && !force {
        bail!("{:?}", errors);
    }

    Ok(())
}

fn write_all(
    cx: &mut compositor::Context,
    args: &[Cow<str>],
    event: PromptEvent,
) -> anyhow::Result<()> {
    if event != PromptEvent::Validate {
        return Ok(());
    }

    write_all_impl(cx, args, event, false, false)
}

fn write_all_quit(
    cx: &mut compositor::Context,
    args: &[Cow<str>],
    event: PromptEvent,
) -> anyhow::Result<()> {
    if event != PromptEvent::Validate {
        return Ok(());
    }

    write_all_impl(cx, args, event, true, false)
}

fn force_write_all_quit(
    cx: &mut compositor::Context,
    args: &[Cow<str>],
    event: PromptEvent,
) -> anyhow::Result<()> {
    if event != PromptEvent::Validate {
        return Ok(());
    }

    write_all_impl(cx, args, event, true, true)
}

fn quit_all_impl(editor: &mut Editor, force: bool) -> anyhow::Result<()> {
    if !force {
        buffers_remaining_impl(editor)?;
    }

    // close all views
    let views: Vec<_> = editor.tree.views().map(|(view, _)| view.id).collect();
    for view_id in views {
        editor.close(view_id);
    }

    Ok(())
}

fn quit_all(
    cx: &mut compositor::Context,
    _args: &[Cow<str>],
    event: PromptEvent,
) -> anyhow::Result<()> {
    if event != PromptEvent::Validate {
        return Ok(());
    }

    cx.block_try_flush_writes()?;
    quit_all_impl(cx.editor, false)
}

fn force_quit_all(
    cx: &mut compositor::Context,
    _args: &[Cow<str>],
    event: PromptEvent,
) -> anyhow::Result<()> {
    if event != PromptEvent::Validate {
        return Ok(());
    }

    quit_all_impl(cx.editor, true)
}

fn cquit(
    cx: &mut compositor::Context,
    args: &[Cow<str>],
    event: PromptEvent,
) -> anyhow::Result<()> {
    if event != PromptEvent::Validate {
        return Ok(());
    }

    let exit_code = args
        .first()
        .and_then(|code| code.parse::<i32>().ok())
        .unwrap_or(1);

    cx.editor.exit_code = exit_code;
    cx.block_try_flush_writes()?;
    quit_all_impl(cx.editor, false)
}

fn force_cquit(
    cx: &mut compositor::Context,
    args: &[Cow<str>],
    event: PromptEvent,
) -> anyhow::Result<()> {
    if event != PromptEvent::Validate {
        return Ok(());
    }

    let exit_code = args
        .first()
        .and_then(|code| code.parse::<i32>().ok())
        .unwrap_or(1);
    cx.editor.exit_code = exit_code;

    quit_all_impl(cx.editor, true)
}

fn theme(
    cx: &mut compositor::Context,
    args: &[Cow<str>],
    event: PromptEvent,
) -> anyhow::Result<()> {
    let true_color = cx.editor.config.load().true_color || crate::true_color();
    match event {
        PromptEvent::Abort => {
            cx.editor.unset_theme_preview();
        }
        PromptEvent::Update => {
            if args.is_empty() {
                // Ensures that a preview theme gets cleaned up if the user backspaces until the prompt is empty.
                cx.editor.unset_theme_preview();
            } else if let Some(theme_name) = args.first() {
                if let Ok(theme) = cx.editor.theme_loader.load(theme_name) {
                    if !(true_color || theme.is_16_color()) {
                        bail!("Unsupported theme: theme requires true color support");
                    }
                    cx.editor.set_theme_preview(theme);
                };
            };
        }
        PromptEvent::Validate => {
            let theme_name = args.first().with_context(|| "Theme name not provided")?;
            let theme = cx
                .editor
                .theme_loader
                .load(theme_name)
                .with_context(|| "Theme does not exist")?;
            if !(true_color || theme.is_16_color()) {
                bail!("Unsupported theme: theme requires true color support");
            }
            cx.editor.set_theme(theme);
        }
    };

    Ok(())
}

fn yank_main_selection_to_clipboard(
    cx: &mut compositor::Context,
    _args: &[Cow<str>],
    event: PromptEvent,
) -> anyhow::Result<()> {
    if event != PromptEvent::Validate {
        return Ok(());
    }

    yank_main_selection_to_clipboard_impl(cx.editor, ClipboardType::Clipboard)
}

fn yank_joined_to_clipboard(
    cx: &mut compositor::Context,
    args: &[Cow<str>],
    event: PromptEvent,
) -> anyhow::Result<()> {
    if event != PromptEvent::Validate {
        return Ok(());
    }

    let doc = doc!(cx.editor);
    let default_sep = Cow::Borrowed(doc.line_ending.as_str());
    let separator = args.first().unwrap_or(&default_sep);
    yank_joined_to_clipboard_impl(cx.editor, separator, ClipboardType::Clipboard)
}

fn yank_main_selection_to_primary_clipboard(
    cx: &mut compositor::Context,
    _args: &[Cow<str>],
    event: PromptEvent,
) -> anyhow::Result<()> {
    if event != PromptEvent::Validate {
        return Ok(());
    }

    yank_main_selection_to_clipboard_impl(cx.editor, ClipboardType::Selection)
}

fn yank_joined_to_primary_clipboard(
    cx: &mut compositor::Context,
    args: &[Cow<str>],
    event: PromptEvent,
) -> anyhow::Result<()> {
    if event != PromptEvent::Validate {
        return Ok(());
    }

    let doc = doc!(cx.editor);
    let default_sep = Cow::Borrowed(doc.line_ending.as_str());
    let separator = args.first().unwrap_or(&default_sep);
    yank_joined_to_clipboard_impl(cx.editor, separator, ClipboardType::Selection)
}

fn paste_clipboard_after(
    cx: &mut compositor::Context,
    _args: &[Cow<str>],
    event: PromptEvent,
) -> anyhow::Result<()> {
    if event != PromptEvent::Validate {
        return Ok(());
    }

    paste_clipboard_impl(cx.editor, Paste::After, ClipboardType::Clipboard, 1)
}

fn paste_clipboard_before(
    cx: &mut compositor::Context,
    _args: &[Cow<str>],
    event: PromptEvent,
) -> anyhow::Result<()> {
    if event != PromptEvent::Validate {
        return Ok(());
    }

    paste_clipboard_impl(cx.editor, Paste::Before, ClipboardType::Clipboard, 1)
}

fn paste_primary_clipboard_after(
    cx: &mut compositor::Context,
    _args: &[Cow<str>],
    event: PromptEvent,
) -> anyhow::Result<()> {
    if event != PromptEvent::Validate {
        return Ok(());
    }

    paste_clipboard_impl(cx.editor, Paste::After, ClipboardType::Selection, 1)
}

fn paste_primary_clipboard_before(
    cx: &mut compositor::Context,
    _args: &[Cow<str>],
    event: PromptEvent,
) -> anyhow::Result<()> {
    if event != PromptEvent::Validate {
        return Ok(());
    }

    paste_clipboard_impl(cx.editor, Paste::Before, ClipboardType::Selection, 1)
}

fn replace_selections_with_clipboard_impl(
    cx: &mut compositor::Context,
    clipboard_type: ClipboardType,
) -> anyhow::Result<()> {
    let (view, doc) = current!(cx.editor);

    match cx.editor.clipboard_provider.get_contents(clipboard_type) {
        Ok(contents) => {
            let selection = doc.selection(view.id);
            let transaction = Transaction::change_by_selection(doc.text(), selection, |range| {
                (range.from(), range.to(), Some(contents.as_str().into()))
            });

            apply_transaction(&transaction, doc, view);
            doc.append_changes_to_history(view.id);
            Ok(())
        }
        Err(e) => Err(e.context("Couldn't get system clipboard contents")),
    }
}

fn replace_selections_with_clipboard(
    cx: &mut compositor::Context,
    _args: &[Cow<str>],
    event: PromptEvent,
) -> anyhow::Result<()> {
    if event != PromptEvent::Validate {
        return Ok(());
    }

    replace_selections_with_clipboard_impl(cx, ClipboardType::Clipboard)
}

fn replace_selections_with_primary_clipboard(
    cx: &mut compositor::Context,
    _args: &[Cow<str>],
    event: PromptEvent,
) -> anyhow::Result<()> {
    if event != PromptEvent::Validate {
        return Ok(());
    }

    replace_selections_with_clipboard_impl(cx, ClipboardType::Selection)
}

fn show_clipboard_provider(
    cx: &mut compositor::Context,
    _args: &[Cow<str>],
    event: PromptEvent,
) -> anyhow::Result<()> {
    if event != PromptEvent::Validate {
        return Ok(());
    }

    cx.editor
        .set_status(cx.editor.clipboard_provider.name().to_string());
    Ok(())
}

fn change_current_directory(
    cx: &mut compositor::Context,
    args: &[Cow<str>],
    event: PromptEvent,
) -> anyhow::Result<()> {
    if event != PromptEvent::Validate {
        return Ok(());
    }

    let dir = helix_core::path::expand_tilde(
        args.first()
            .context("target directory not provided")?
            .as_ref()
            .as_ref(),
    );

    if let Err(e) = std::env::set_current_dir(dir) {
        bail!("Couldn't change the current working directory: {}", e);
    }

    let cwd = std::env::current_dir().context("Couldn't get the new working directory")?;
    cx.editor.set_status(format!(
        "Current working directory is now {}",
        cwd.display()
    ));
    Ok(())
}

fn show_current_directory(
    cx: &mut compositor::Context,
    _args: &[Cow<str>],
    event: PromptEvent,
) -> anyhow::Result<()> {
    if event != PromptEvent::Validate {
        return Ok(());
    }

    let cwd = std::env::current_dir().context("Couldn't get the new working directory")?;
    cx.editor
        .set_status(format!("Current working directory is {}", cwd.display()));
    Ok(())
}

/// Sets the [`Document`]'s encoding..
fn set_encoding(
    cx: &mut compositor::Context,
    args: &[Cow<str>],
    event: PromptEvent,
) -> anyhow::Result<()> {
    if event != PromptEvent::Validate {
        return Ok(());
    }

    let doc = doc_mut!(cx.editor);
    if let Some(label) = args.first() {
        doc.set_encoding(label)
    } else {
        let encoding = doc.encoding().name().to_owned();
        cx.editor.set_status(encoding);
        Ok(())
    }
}

/// Reload the [`Document`] from its source file.
fn reload(
    cx: &mut compositor::Context,
    _args: &[Cow<str>],
    event: PromptEvent,
) -> anyhow::Result<()> {
    if event != PromptEvent::Validate {
        return Ok(());
    }

    let scrolloff = cx.editor.config().scrolloff;
    let (view, doc) = current!(cx.editor);
    doc.reload(view, &cx.editor.diff_providers).map(|_| {
        view.ensure_cursor_in_view(doc, scrolloff);
    })
}

fn lsp_restart(
    cx: &mut compositor::Context,
    _args: &[Cow<str>],
    event: PromptEvent,
) -> anyhow::Result<()> {
    if event != PromptEvent::Validate {
        return Ok(());
    }

    let (_view, doc) = current!(cx.editor);
    let config = doc
        .language_config()
        .context("LSP not defined for the current document")?;

    let scope = config.scope.clone();
    cx.editor.language_servers.restart(config, doc.path())?;

    // This collect is needed because refresh_language_server would need to re-borrow editor.
    let document_ids_to_refresh: Vec<DocumentId> = cx
        .editor
        .documents()
        .filter_map(|doc| match doc.language_config() {
            Some(config) if config.scope.eq(&scope) => Some(doc.id()),
            _ => None,
        })
        .collect();

    for document_id in document_ids_to_refresh {
        cx.editor.refresh_language_servers(document_id);
    }

    Ok(())
}

fn tree_sitter_scopes(
    cx: &mut compositor::Context,
    _args: &[Cow<str>],
    event: PromptEvent,
) -> anyhow::Result<()> {
    if event != PromptEvent::Validate {
        return Ok(());
    }

    let (view, doc) = current!(cx.editor);
    let text = doc.text().slice(..);

    let pos = doc.selection(view.id).primary().cursor(text);
    let scopes = indent::get_scopes(doc.syntax(), text, pos);

    let contents = format!("```json\n{:?}\n````", scopes);

    let callback = async move {
        let call: job::Callback = Callback::EditorCompositor(Box::new(
            move |editor: &mut Editor, compositor: &mut Compositor| {
                let contents = ui::Markdown::new(contents, editor.syn_loader.clone());
                let popup = Popup::new("hover", contents).auto_close(true);
                compositor.replace_or_push("hover", popup);
            },
        ));
        Ok(call)
    };

    cx.jobs.callback(callback);

    Ok(())
}

fn vsplit(
    cx: &mut compositor::Context,
    args: &[Cow<str>],
    event: PromptEvent,
) -> anyhow::Result<()> {
    if event != PromptEvent::Validate {
        return Ok(());
    }

    let id = view!(cx.editor).doc;

    if args.is_empty() {
        cx.editor.switch(id, Action::VerticalSplit);
    } else {
        for arg in args {
            cx.editor
                .open(&PathBuf::from(arg.as_ref()), Action::VerticalSplit)?;
        }
    }

    Ok(())
}

fn hsplit(
    cx: &mut compositor::Context,
    args: &[Cow<str>],
    event: PromptEvent,
) -> anyhow::Result<()> {
    if event != PromptEvent::Validate {
        return Ok(());
    }

    let id = view!(cx.editor).doc;

    if args.is_empty() {
        cx.editor.switch(id, Action::HorizontalSplit);
    } else {
        for arg in args {
            cx.editor
                .open(&PathBuf::from(arg.as_ref()), Action::HorizontalSplit)?;
        }
    }

    Ok(())
}

fn vsplit_new(
    cx: &mut compositor::Context,
    _args: &[Cow<str>],
    event: PromptEvent,
) -> anyhow::Result<()> {
    if event != PromptEvent::Validate {
        return Ok(());
    }

    cx.editor.new_file(Action::VerticalSplit);

    Ok(())
}

fn hsplit_new(
    cx: &mut compositor::Context,
    _args: &[Cow<str>],
    event: PromptEvent,
) -> anyhow::Result<()> {
    if event != PromptEvent::Validate {
        return Ok(());
    }

    cx.editor.new_file(Action::HorizontalSplit);

    Ok(())
}

fn debug_eval(
    cx: &mut compositor::Context,
    args: &[Cow<str>],
    event: PromptEvent,
) -> anyhow::Result<()> {
    if event != PromptEvent::Validate {
        return Ok(());
    }

    if let Some(debugger) = cx.editor.debugger.as_mut() {
        let (frame, thread_id) = match (debugger.active_frame, debugger.thread_id) {
            (Some(frame), Some(thread_id)) => (frame, thread_id),
            _ => {
                bail!("Cannot find current stack frame to access variables")
            }
        };

        // TODO: support no frame_id

        let frame_id = debugger.stack_frames[&thread_id][frame].id;
        let response = helix_lsp::block_on(debugger.eval(args.join(" "), Some(frame_id)))?;
        cx.editor.set_status(response.result);
    }
    Ok(())
}

fn debug_start(
    cx: &mut compositor::Context,
    args: &[Cow<str>],
    event: PromptEvent,
) -> anyhow::Result<()> {
    if event != PromptEvent::Validate {
        return Ok(());
    }

    let mut args = args.to_owned();
    let name = match args.len() {
        0 => None,
        _ => Some(args.remove(0)),
    };
    dap_start_impl(cx, name.as_deref(), None, Some(args))
}

fn debug_remote(
    cx: &mut compositor::Context,
    args: &[Cow<str>],
    event: PromptEvent,
) -> anyhow::Result<()> {
    if event != PromptEvent::Validate {
        return Ok(());
    }

    let mut args = args.to_owned();
    let address = match args.len() {
        0 => None,
        _ => Some(args.remove(0).parse()?),
    };
    let name = match args.len() {
        0 => None,
        _ => Some(args.remove(0)),
    };
    dap_start_impl(cx, name.as_deref(), address, Some(args))
}

fn tutor(
    cx: &mut compositor::Context,
    _args: &[Cow<str>],
    event: PromptEvent,
) -> anyhow::Result<()> {
    if event != PromptEvent::Validate {
        return Ok(());
    }

    let path = helix_loader::runtime_dir().join("tutor");
    cx.editor.open(&path, Action::Replace)?;
    // Unset path to prevent accidentally saving to the original tutor file.
    doc_mut!(cx.editor).set_path(None)?;
    Ok(())
}

pub(super) fn goto_line_number(
    cx: &mut compositor::Context,
    args: &[Cow<str>],
    event: PromptEvent,
) -> anyhow::Result<()> {
    match event {
        PromptEvent::Abort => {
            if let Some(line_number) = cx.editor.last_line_number {
                goto_line_impl(cx.editor, NonZeroUsize::new(line_number));
                let (view, doc) = current!(cx.editor);
                view.ensure_cursor_in_view(doc, line_number);
                cx.editor.last_line_number = None;
            }
            return Ok(());
        }
        PromptEvent::Validate => {
            ensure!(!args.is_empty(), "Line number required");
            cx.editor.last_line_number = None;
        }
        PromptEvent::Update => {
            if args.is_empty() {
                if let Some(line_number) = cx.editor.last_line_number {
                    // When a user hits backspace and there are no numbers left,
                    // we can bring them back to their original line
                    goto_line_impl(cx.editor, NonZeroUsize::new(line_number));
                    let (view, doc) = current!(cx.editor);
                    view.ensure_cursor_in_view(doc, line_number);
                    cx.editor.last_line_number = None;
                }
                return Ok(());
            }
            let (view, doc) = current!(cx.editor);
            let text = doc.text().slice(..);
            let line = doc.selection(view.id).primary().cursor_line(text);
            cx.editor.last_line_number.get_or_insert(line + 1);
        }
    }
    let line = args[0].parse::<usize>()?;
    goto_line_impl(cx.editor, NonZeroUsize::new(line));
    let (view, doc) = current!(cx.editor);
    view.ensure_cursor_in_view(doc, line);
    Ok(())
}

// Fetch the current value of a config option and output as status.
fn get_option(
    cx: &mut compositor::Context,
    args: &[Cow<str>],
    event: PromptEvent,
) -> anyhow::Result<()> {
    if event != PromptEvent::Validate {
        return Ok(());
    }

    if args.len() != 1 {
        anyhow::bail!("Bad arguments. Usage: `:get key`");
    }

    let key = &args[0].to_lowercase();
    let key_error = || anyhow::anyhow!("Unknown key `{}`", key);

    let config = serde_json::json!(cx.editor.config().deref());
    let pointer = format!("/{}", key.replace('.', "/"));
    let value = config.pointer(&pointer).ok_or_else(key_error)?;

    cx.editor.set_status(value.to_string());
    Ok(())
}

/// Change config at runtime. Access nested values by dot syntax, for
/// example to disable smart case search, use `:set search.smart-case false`.
fn set_option(
    cx: &mut compositor::Context,
    args: &[Cow<str>],
    event: PromptEvent,
) -> anyhow::Result<()> {
    if event != PromptEvent::Validate {
        return Ok(());
    }

    if args.len() != 2 {
        anyhow::bail!("Bad arguments. Usage: `:set key field`");
    }
    let (key, arg) = (&args[0].to_lowercase(), &args[1]);

    let key_error = || anyhow::anyhow!("Unknown key `{}`", key);
    let field_error = |_| anyhow::anyhow!("Could not parse field `{}`", arg);

    let mut config = serde_json::json!(&cx.editor.config().deref());
    let pointer = format!("/{}", key.replace('.', "/"));
    let value = config.pointer_mut(&pointer).ok_or_else(key_error)?;

    *value = if value.is_string() {
        // JSON strings require quotes, so we can't .parse() directly
        serde_json::Value::String(arg.to_string())
    } else {
        arg.parse().map_err(field_error)?
    };
    let config = serde_json::from_value(config).map_err(field_error)?;

    cx.editor
        .config_events
        .0
        .send(ConfigEvent::Update(config))?;
    Ok(())
}

/// Change the language of the current buffer at runtime.
fn language(
    cx: &mut compositor::Context,
    args: &[Cow<str>],
    event: PromptEvent,
) -> anyhow::Result<()> {
    if event != PromptEvent::Validate {
        return Ok(());
    }

    if args.len() != 1 {
        anyhow::bail!("Bad arguments. Usage: `:set-language language`");
    }

    let doc = doc_mut!(cx.editor);

    if args[0] == "text" {
        doc.set_language(None, None)
    } else {
        doc.set_language_by_language_id(&args[0], cx.editor.syn_loader.clone())?;
    }
    doc.detect_indent_and_line_ending();

    let id = doc.id();
    cx.editor.refresh_language_servers(id);
    Ok(())
}

fn sort(cx: &mut compositor::Context, args: &[Cow<str>], event: PromptEvent) -> anyhow::Result<()> {
    if event != PromptEvent::Validate {
        return Ok(());
    }

    sort_impl(cx, args, false)
}

fn sort_reverse(
    cx: &mut compositor::Context,
    args: &[Cow<str>],
    event: PromptEvent,
) -> anyhow::Result<()> {
    if event != PromptEvent::Validate {
        return Ok(());
    }

    sort_impl(cx, args, true)
}

fn sort_impl(
    cx: &mut compositor::Context,
    _args: &[Cow<str>],
    reverse: bool,
) -> anyhow::Result<()> {
    let (view, doc) = current!(cx.editor);
    let text = doc.text().slice(..);

    let selection = doc.selection(view.id);

    let mut fragments: Vec<_> = selection
        .slices(text)
        .map(|fragment| fragment.chunks().collect())
        .collect();

    fragments.sort_by(match reverse {
        true => |a: &Tendril, b: &Tendril| b.cmp(a),
        false => |a: &Tendril, b: &Tendril| a.cmp(b),
    });

    let transaction = Transaction::change(
        doc.text(),
        selection
            .into_iter()
            .zip(fragments)
            .map(|(s, fragment)| (s.from(), s.to(), Some(fragment))),
    );

    apply_transaction(&transaction, doc, view);
    doc.append_changes_to_history(view.id);

    Ok(())
}

fn reflow(
    cx: &mut compositor::Context,
    args: &[Cow<str>],
    event: PromptEvent,
) -> anyhow::Result<()> {
    if event != PromptEvent::Validate {
        return Ok(());
    }

    let scrolloff = cx.editor.config().scrolloff;
    let (view, doc) = current!(cx.editor);

    const DEFAULT_MAX_LEN: usize = 79;

    // Find the max line length by checking the following sources in order:
    //   - The passed argument in `args`
    //   - The configured max_line_len for this language in languages.toml
    //   - The const default we set above
    let max_line_len: usize = args
        .get(0)
        .map(|num| num.parse::<usize>())
        .transpose()?
        .or_else(|| {
            doc.language_config()
                .and_then(|config| config.max_line_length)
        })
        .unwrap_or(DEFAULT_MAX_LEN);

    let rope = doc.text();

    let selection = doc.selection(view.id);
    let transaction = Transaction::change_by_selection(rope, selection, |range| {
        let fragment = range.fragment(rope.slice(..));
        let reflowed_text = helix_core::wrap::reflow_hard_wrap(&fragment, max_line_len);

        (range.from(), range.to(), Some(reflowed_text))
    });

    apply_transaction(&transaction, doc, view);
    doc.append_changes_to_history(view.id);
    view.ensure_cursor_in_view(doc, scrolloff);

    Ok(())
}

fn tree_sitter_subtree(
    cx: &mut compositor::Context,
    _args: &[Cow<str>],
    event: PromptEvent,
) -> anyhow::Result<()> {
    if event != PromptEvent::Validate {
        return Ok(());
    }

    let (view, doc) = current!(cx.editor);

    if let Some(syntax) = doc.syntax() {
        let primary_selection = doc.selection(view.id).primary();
        let text = doc.text();
        let from = text.char_to_byte(primary_selection.from());
        let to = text.char_to_byte(primary_selection.to());
        if let Some(selected_node) = syntax
            .tree()
            .root_node()
            .descendant_for_byte_range(from, to)
        {
            let mut contents = String::from("```tsq\n");
            helix_core::syntax::pretty_print_tree(&mut contents, selected_node)?;
            contents.push_str("\n```");

            let callback = async move {
                let call: job::Callback = Callback::EditorCompositor(Box::new(
                    move |editor: &mut Editor, compositor: &mut Compositor| {
                        let contents = ui::Markdown::new(contents, editor.syn_loader.clone());
                        let popup = Popup::new("hover", contents).auto_close(true);
                        compositor.replace_or_push("hover", popup);
                    },
                ));
                Ok(call)
            };

            cx.jobs.callback(callback);
        }
    }

    Ok(())
}

fn open_config(
    cx: &mut compositor::Context,
    _args: &[Cow<str>],
    event: PromptEvent,
) -> anyhow::Result<()> {
    if event != PromptEvent::Validate {
        return Ok(());
    }

    cx.editor
        .open(&helix_loader::config_file(), Action::Replace)?;
    Ok(())
}

fn open_log(
    cx: &mut compositor::Context,
    _args: &[Cow<str>],
    event: PromptEvent,
) -> anyhow::Result<()> {
    if event != PromptEvent::Validate {
        return Ok(());
    }

    cx.editor.open(&helix_loader::log_file(), Action::Replace)?;
    Ok(())
}

fn refresh_config(
    cx: &mut compositor::Context,
    _args: &[Cow<str>],
    event: PromptEvent,
) -> anyhow::Result<()> {
    if event != PromptEvent::Validate {
        return Ok(());
    }

    cx.editor.config_events.0.send(ConfigEvent::Refresh)?;
    Ok(())
}

fn append_output(
    cx: &mut compositor::Context,
    args: &[Cow<str>],
    event: PromptEvent,
) -> anyhow::Result<()> {
    if event != PromptEvent::Validate {
        return Ok(());
    }

    ensure!(!args.is_empty(), "Shell command required");
    shell(cx, &args.join(" "), &ShellBehavior::Append);
    Ok(())
}

fn insert_output(
    cx: &mut compositor::Context,
    args: &[Cow<str>],
    event: PromptEvent,
) -> anyhow::Result<()> {
    if event != PromptEvent::Validate {
        return Ok(());
    }

    ensure!(!args.is_empty(), "Shell command required");
    shell(cx, &args.join(" "), &ShellBehavior::Insert);
    Ok(())
}

fn pipe(cx: &mut compositor::Context, args: &[Cow<str>], event: PromptEvent) -> anyhow::Result<()> {
    if event != PromptEvent::Validate {
        return Ok(());
    }

    ensure!(!args.is_empty(), "Shell command required");
    shell(cx, &args.join(" "), &ShellBehavior::Replace);
    Ok(())
}

fn run_shell_command(
    cx: &mut compositor::Context,
    args: &[Cow<str>],
    event: PromptEvent,
) -> anyhow::Result<()> {
    if event != PromptEvent::Validate {
        return Ok(());
    }

    let shell = &cx.editor.config().shell;
    let (output, success) = shell_impl(shell, &args.join(" "), None)?;
    if success {
        cx.editor.set_status("Command succeed");
    } else {
        cx.editor.set_error("Command failed");
    }

    if !output.is_empty() {
        let callback = async move {
            let call: job::Callback = Callback::EditorCompositor(Box::new(
                move |editor: &mut Editor, compositor: &mut Compositor| {
                    let contents = ui::Markdown::new(
                        format!("```sh\n{}\n```", output),
                        editor.syn_loader.clone(),
                    );
                    let popup = Popup::new("shell", contents).position(Some(
                        helix_core::Position::new(editor.cursor().0.unwrap_or_default().row, 2),
                    ));
                    compositor.replace_or_push("shell", popup);
                },
            ));
            Ok(call)
        };

        cx.jobs.callback(callback);
    }

    Ok(())
}

pub const TYPABLE_COMMAND_LIST: &[TypableCommand] = &[
        TypableCommand {
            name: "quit",
            aliases: &["q"],
            doc: "Close the current view.",
            fun: quit,
            completer: None,
        },
        TypableCommand {
            name: "quit!",
            aliases: &["q!"],
            doc: "Force close the current view, ignoring unsaved changes.",
            fun: force_quit,
            completer: None,
        },
        TypableCommand {
            name: "open",
            aliases: &["o"],
            doc: "Open a file from disk into the current view.",
            fun: open,
            completer: Some(completers::filename),
        },
        TypableCommand {
            name: "buffer-close",
            aliases: &["bc", "bclose"],
            doc: "Close the current buffer.",
            fun: buffer_close,
            completer: Some(completers::buffer),
        },
        TypableCommand {
            name: "buffer-close!",
            aliases: &["bc!", "bclose!"],
            doc: "Close the current buffer forcefully, ignoring unsaved changes.",
            fun: force_buffer_close,
            completer: Some(completers::buffer),
        },
        TypableCommand {
            name: "buffer-close-others",
            aliases: &["bco", "bcloseother"],
            doc: "Close all buffers but the currently focused one.",
            fun: buffer_close_others,
            completer: None,
        },
        TypableCommand {
            name: "buffer-close-others!",
            aliases: &["bco!", "bcloseother!"],
            doc: "Force close all buffers but the currently focused one.",
            fun: force_buffer_close_others,
            completer: None,
        },
        TypableCommand {
            name: "buffer-close-all",
            aliases: &["bca", "bcloseall"],
            doc: "Close all buffers without quitting.",
            fun: buffer_close_all,
            completer: None,
        },
        TypableCommand {
            name: "buffer-close-all!",
            aliases: &["bca!", "bcloseall!"],
            doc: "Force close all buffers ignoring unsaved changes without quitting.",
            fun: force_buffer_close_all,
            completer: None,
        },
        TypableCommand {
            name: "buffer-next",
            aliases: &["bn", "bnext"],
            doc: "Goto next buffer.",
            fun: buffer_next,
            completer: None,
        },
        TypableCommand {
            name: "buffer-previous",
            aliases: &["bp", "bprev"],
            doc: "Goto previous buffer.",
            fun: buffer_previous,
            completer: None,
        },
        TypableCommand {
            name: "write",
            aliases: &["w"],
            doc: "Write changes to disk. Accepts an optional path (:write some/path.txt)",
            fun: write,
            completer: Some(completers::filename),
        },
        TypableCommand {
            name: "write!",
            aliases: &["w!"],
            doc: "Force write changes to disk creating necessary subdirectories. Accepts an optional path (:write some/path.txt)",
            fun: force_write,
            completer: Some(completers::filename),
        },
        TypableCommand {
            name: "new",
            aliases: &["n"],
            doc: "Create a new scratch buffer.",
            fun: new_file,
            completer: Some(completers::filename),
        },
        TypableCommand {
            name: "format",
            aliases: &["fmt"],
            doc: "Format the file using the LSP formatter.",
            fun: format,
            completer: None,
        },
        TypableCommand {
            name: "indent-style",
            aliases: &[],
            doc: "Set the indentation style for editing. ('t' for tabs or 1-8 for number of spaces.)",
            fun: set_indent_style,
            completer: None,
        },
        TypableCommand {
            name: "line-ending",
            aliases: &[],
            #[cfg(not(feature = "unicode-lines"))]
            doc: "Set the document's default line ending. Options: crlf, lf.",
            #[cfg(feature = "unicode-lines")]
            doc: "Set the document's default line ending. Options: crlf, lf, cr, ff, nel.",
            fun: set_line_ending,
            completer: None,
        },
        TypableCommand {
            name: "earlier",
            aliases: &["ear"],
            doc: "Jump back to an earlier point in edit history. Accepts a number of steps or a time span.",
            fun: earlier,
            completer: None,
        },
        TypableCommand {
            name: "later",
            aliases: &["lat"],
            doc: "Jump to a later point in edit history. Accepts a number of steps or a time span.",
            fun: later,
            completer: None,
        },
        TypableCommand {
            name: "write-quit",
            aliases: &["wq", "x"],
            doc: "Write changes to disk and close the current view. Accepts an optional path (:wq some/path.txt)",
            fun: write_quit,
            completer: Some(completers::filename),
        },
        TypableCommand {
            name: "write-quit!",
            aliases: &["wq!", "x!"],
            doc: "Write changes to disk and close the current view forcefully. Accepts an optional path (:wq! some/path.txt)",
            fun: force_write_quit,
            completer: Some(completers::filename),
        },
        TypableCommand {
            name: "write-all",
            aliases: &["wa"],
            doc: "Write changes from all buffers to disk.",
            fun: write_all,
            completer: None,
        },
        TypableCommand {
            name: "write-quit-all",
            aliases: &["wqa", "xa"],
            doc: "Write changes from all buffers to disk and close all views.",
            fun: write_all_quit,
            completer: None,
        },
        TypableCommand {
            name: "write-quit-all!",
            aliases: &["wqa!", "xa!"],
            doc: "Write changes from all buffers to disk and close all views forcefully (ignoring unsaved changes).",
            fun: force_write_all_quit,
            completer: None,
        },
        TypableCommand {
            name: "quit-all",
            aliases: &["qa"],
            doc: "Close all views.",
            fun: quit_all,
            completer: None,
        },
        TypableCommand {
            name: "quit-all!",
            aliases: &["qa!"],
            doc: "Force close all views ignoring unsaved changes.",
            fun: force_quit_all,
            completer: None,
        },
        TypableCommand {
            name: "cquit",
            aliases: &["cq"],
            doc: "Quit with exit code (default 1). Accepts an optional integer exit code (:cq 2).",
            fun: cquit,
            completer: None,
        },
        TypableCommand {
            name: "cquit!",
            aliases: &["cq!"],
            doc: "Force quit with exit code (default 1) ignoring unsaved changes. Accepts an optional integer exit code (:cq! 2).",
            fun: force_cquit,
            completer: None,
        },
        TypableCommand {
            name: "theme",
            aliases: &[],
            doc: "Change the editor theme.",
            fun: theme,
            completer: Some(completers::theme),
        },
        TypableCommand {
            name: "clipboard-yank",
            aliases: &[],
            doc: "Yank main selection into system clipboard.",
            fun: yank_main_selection_to_clipboard,
            completer: None,
        },
        TypableCommand {
            name: "clipboard-yank-join",
            aliases: &[],
            doc: "Yank joined selections into system clipboard. A separator can be provided as first argument. Default value is newline.", // FIXME: current UI can't display long doc.
            fun: yank_joined_to_clipboard,
            completer: None,
        },
        TypableCommand {
            name: "primary-clipboard-yank",
            aliases: &[],
            doc: "Yank main selection into system primary clipboard.",
            fun: yank_main_selection_to_primary_clipboard,
            completer: None,
        },
        TypableCommand {
            name: "primary-clipboard-yank-join",
            aliases: &[],
            doc: "Yank joined selections into system primary clipboard. A separator can be provided as first argument. Default value is newline.", // FIXME: current UI can't display long doc.
            fun: yank_joined_to_primary_clipboard,
            completer: None,
        },
        TypableCommand {
            name: "clipboard-paste-after",
            aliases: &[],
            doc: "Paste system clipboard after selections.",
            fun: paste_clipboard_after,
            completer: None,
        },
        TypableCommand {
            name: "clipboard-paste-before",
            aliases: &[],
            doc: "Paste system clipboard before selections.",
            fun: paste_clipboard_before,
            completer: None,
        },
        TypableCommand {
            name: "clipboard-paste-replace",
            aliases: &[],
            doc: "Replace selections with content of system clipboard.",
            fun: replace_selections_with_clipboard,
            completer: None,
        },
        TypableCommand {
            name: "primary-clipboard-paste-after",
            aliases: &[],
            doc: "Paste primary clipboard after selections.",
            fun: paste_primary_clipboard_after,
            completer: None,
        },
        TypableCommand {
            name: "primary-clipboard-paste-before",
            aliases: &[],
            doc: "Paste primary clipboard before selections.",
            fun: paste_primary_clipboard_before,
            completer: None,
        },
        TypableCommand {
            name: "primary-clipboard-paste-replace",
            aliases: &[],
            doc: "Replace selections with content of system primary clipboard.",
            fun: replace_selections_with_primary_clipboard,
            completer: None,
        },
        TypableCommand {
            name: "show-clipboard-provider",
            aliases: &[],
            doc: "Show clipboard provider name in status bar.",
            fun: show_clipboard_provider,
            completer: None,
        },
        TypableCommand {
            name: "change-current-directory",
            aliases: &["cd"],
            doc: "Change the current working directory.",
            fun: change_current_directory,
            completer: Some(completers::directory),
        },
        TypableCommand {
            name: "show-directory",
            aliases: &["pwd"],
            doc: "Show the current working directory.",
            fun: show_current_directory,
            completer: None,
        },
        TypableCommand {
            name: "encoding",
            aliases: &[],
            doc: "Set encoding. Based on `https://encoding.spec.whatwg.org`.",
            fun: set_encoding,
            completer: None,
        },
        TypableCommand {
            name: "reload",
            aliases: &[],
            doc: "Discard changes and reload from the source file.",
            fun: reload,
            completer: None,
        },
        TypableCommand {
            name: "lsp-restart",
            aliases: &[],
            doc: "Restarts the language servers used by the currently opened file",
            fun: lsp_restart,
            completer: None,
        },
        TypableCommand {
            name: "tree-sitter-scopes",
            aliases: &[],
            doc: "Display tree sitter scopes, primarily for theming and development.",
            fun: tree_sitter_scopes,
            completer: None,
       },
        TypableCommand {
            name: "debug-start",
            aliases: &["dbg"],
            doc: "Start a debug session from a given template with given parameters.",
            fun: debug_start,
            completer: None,
        },
        TypableCommand {
            name: "debug-remote",
            aliases: &["dbg-tcp"],
            doc: "Connect to a debug adapter by TCP address and start a debugging session from a given template with given parameters.",
            fun: debug_remote,
            completer: None,
        },
        TypableCommand {
            name: "debug-eval",
            aliases: &[],
            doc: "Evaluate expression in current debug context.",
            fun: debug_eval,
            completer: None,
        },
        TypableCommand {
            name: "vsplit",
            aliases: &["vs"],
            doc: "Open the file in a vertical split.",
            fun: vsplit,
            completer: Some(completers::filename),
        },
        TypableCommand {
            name: "vsplit-new",
            aliases: &["vnew"],
            doc: "Open a scratch buffer in a vertical split.",
            fun: vsplit_new,
            completer: None,
        },
        TypableCommand {
            name: "hsplit",
            aliases: &["hs", "sp"],
            doc: "Open the file in a horizontal split.",
            fun: hsplit,
            completer: Some(completers::filename),
        },
        TypableCommand {
            name: "hsplit-new",
            aliases: &["hnew"],
            doc: "Open a scratch buffer in a horizontal split.",
            fun: hsplit_new,
            completer: None,
        },
        TypableCommand {
            name: "tutor",
            aliases: &[],
            doc: "Open the tutorial.",
            fun: tutor,
            completer: None,
        },
        TypableCommand {
            name: "goto",
            aliases: &["g"],
            doc: "Goto line number.",
            fun: goto_line_number,
            completer: None,
        },
        TypableCommand {
            name: "set-language",
            aliases: &["lang"],
            doc: "Set the language of current buffer.",
            fun: language,
            completer: Some(completers::language),
        },
        TypableCommand {
            name: "set-option",
            aliases: &["set"],
            doc: "Set a config option at runtime.\nFor example to disable smart case search, use `:set search.smart-case false`.",
            fun: set_option,
            completer: Some(completers::setting),
        },
        TypableCommand {
            name: "get-option",
            aliases: &["get"],
            doc: "Get the current value of a config option.",
            fun: get_option,
            completer: Some(completers::setting),
        },
        TypableCommand {
            name: "sort",
            aliases: &[],
            doc: "Sort ranges in selection.",
            fun: sort,
            completer: None,
        },
        TypableCommand {
            name: "rsort",
            aliases: &[],
            doc: "Sort ranges in selection in reverse order.",
            fun: sort_reverse,
            completer: None,
        },
        TypableCommand {
            name: "reflow",
            aliases: &[],
            doc: "Hard-wrap the current selection of lines to a given width.",
            fun: reflow,
            completer: None,
        },
        TypableCommand {
            name: "tree-sitter-subtree",
            aliases: &["ts-subtree"],
            doc: "Display tree sitter subtree under cursor, primarily for debugging queries.",
            fun: tree_sitter_subtree,
            completer: None,
        },
        TypableCommand {
            name: "config-reload",
            aliases: &[],
            doc: "Refresh user config.",
            fun: refresh_config,
            completer: None,
        },
        TypableCommand {
            name: "config-open",
            aliases: &[],
            doc: "Open the user config.toml file.",
            fun: open_config,
            completer: None,
        },
        TypableCommand {
            name: "log-open",
            aliases: &[],
            doc: "Open the helix log file.",
            fun: open_log,
            completer: None,
        },
        TypableCommand {
            name: "insert-output",
            aliases: &[],
            doc: "Run shell command, inserting output before each selection.",
            fun: insert_output,
            completer: None,
        },
        TypableCommand {
            name: "append-output",
            aliases: &[],
            doc: "Run shell command, appending output after each selection.",
            fun: append_output,
            completer: None,
        },
        TypableCommand {
            name: "pipe",
            aliases: &[],
            doc: "Pipe each selection to the shell command.",
            fun: pipe,
            completer: None,
        },
        TypableCommand {
            name: "run-shell-command",
            aliases: &["sh"],
            doc: "Run a shell command",
            fun: run_shell_command,
            completer: Some(completers::directory),
        },
    ];

pub static TYPABLE_COMMAND_MAP: Lazy<HashMap<&'static str, &'static TypableCommand>> =
    Lazy::new(|| {
        TYPABLE_COMMAND_LIST
            .iter()
            .flat_map(|cmd| {
                std::iter::once((cmd.name, cmd))
                    .chain(cmd.aliases.iter().map(move |&alias| (alias, cmd)))
            })
            .collect()
    });

pub fn command_mode(cx: &mut Context) {
    let mut prompt = Prompt::new(
        ":".into(),
        Some(':'),
        |editor: &Editor, input: &str| {
            static FUZZY_MATCHER: Lazy<fuzzy_matcher::skim::SkimMatcherV2> =
                Lazy::new(fuzzy_matcher::skim::SkimMatcherV2::default);

            // simple heuristic: if there's no just one part, complete command name.
            // if there's a space, per command completion kicks in.
            // we use .this over split_whitespace() because we care about empty segments
            if input.split(' ').count() <= 1 {
                let mut matches: Vec<_> = typed::TYPABLE_COMMAND_LIST
                    .iter()
                    .filter_map(|command| {
                        FUZZY_MATCHER
                            .fuzzy_match(command.name, input)
                            .map(|score| (command.name, score))
                    })
                    .collect();

                matches.sort_unstable_by_key(|(_file, score)| std::cmp::Reverse(*score));
                matches
                    .into_iter()
                    .map(|(name, _)| (0.., name.into()))
                    .collect()
            } else {
                let parts = shellwords::shellwords(input);
                let part = parts.last().unwrap();

                if let Some(typed::TypableCommand {
                    completer: Some(completer),
                    ..
                }) = typed::TYPABLE_COMMAND_MAP.get(&parts[0] as &str)
                {
                    completer(editor, part)
                        .into_iter()
                        .map(|(range, file)| {
                            // offset ranges to input
                            let offset = input.len() - part.len();
                            let range = (range.start + offset)..;
                            (range, file)
                        })
                        .collect()
                } else {
                    Vec::new()
                }
            }
        }, // completion
        move |cx: &mut compositor::Context, input: &str, event: PromptEvent| {
            let parts = input.split_whitespace().collect::<Vec<&str>>();
            if parts.is_empty() {
                return;
            }

            // If command is numeric, interpret as line number and go there.
            if parts.len() == 1 && parts[0].parse::<usize>().ok().is_some() {
                if let Err(e) = typed::goto_line_number(cx, &[Cow::from(parts[0])], event) {
                    cx.editor.set_error(format!("{}", e));
                }
                return;
            }

            // Handle typable commands
            if let Some(cmd) = typed::TYPABLE_COMMAND_MAP.get(parts[0]) {
                let args = shellwords::shellwords(input);

                if let Err(e) = (cmd.fun)(cx, &args[1..], event) {
                    cx.editor.set_error(format!("{}", e));
                }
            } else if event == PromptEvent::Validate {
                cx.editor
                    .set_error(format!("no such command: '{}'", parts[0]));
            }
        },
    );
    prompt.doc_fn = Box::new(|input: &str| {
        let part = input.split(' ').next().unwrap_or_default();

        if let Some(typed::TypableCommand { doc, aliases, .. }) =
            typed::TYPABLE_COMMAND_MAP.get(part)
        {
            if aliases.is_empty() {
                return Some((*doc).into());
            }
            return Some(format!("{}\nAliases: {}", doc, aliases.join(", ")).into());
        }

        None
    });

    // Calculate initial completion
    prompt.recalculate_completion(cx.editor);
    cx.push_layer(Box::new(prompt));
}<|MERGE_RESOLUTION|>--- conflicted
+++ resolved
@@ -290,12 +290,7 @@
 
     if fmt.is_none() {
         let id = doc.id();
-<<<<<<< HEAD
-        doc.detect_language(cx.editor.syn_loader.clone());
-        let _ = cx.editor.refresh_language_servers(id);
-=======
         cx.editor.save(id, path, force)?;
->>>>>>> d801a669
     }
 
     Ok(())
