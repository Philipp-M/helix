--- conflicted
+++ resolved
@@ -84,12 +84,8 @@
             options,
             editor_data,
             matcher: Box::new(Matcher::default()),
-<<<<<<< HEAD
-            matches: Vec::new(),
+            matches,
             previous_pattern: String::new(),
-=======
-            matches,
->>>>>>> 2feba449
             cursor: None,
             widths: Vec::new(),
             callback_fn: Box::new(callback_fn),
@@ -97,14 +93,7 @@
             size: (0, 0),
             viewport: (0, 0),
             recalculate: true,
-<<<<<<< HEAD
-        };
-
-        menu.recalculate_score(true);
-        menu
-=======
-        }
->>>>>>> 2feba449
+        }
     }
 
     pub fn recalculate_score(&mut self, reset_cursor: bool) {
@@ -117,7 +106,6 @@
 
         // reuse the matches allocation
         self.matches.clear();
-<<<<<<< HEAD
         // shortcut, if there isn't a pattern
         if self.previous_pattern.is_empty() {
             self.matches
@@ -128,33 +116,15 @@
                     .iter()
                     .enumerate()
                     .filter_map(|(index, option)| {
-                        let text = option.filter_text(&self.editor_data);
+                        let text: String = option.filter_text(&self.editor_data).into();
                         // TODO: using fuzzy_indices could give us the char idx for match highlighting
                         self.matcher
                             .fuzzy_match(&text, &self.previous_pattern)
                             .map(|score| (index, score))
                     }),
             );
-            // matches.sort_unstable_by_key(|(_, score)| -score);
-            self.matches.sort_unstable_by_key(|(index, _score)| {
-                self.options[*index].sort_text(&self.editor_data)
-            });
-        }
-=======
-        self.matches.extend(
-            self.options
-                .iter()
-                .enumerate()
-                .filter_map(|(index, option)| {
-                    let text: String = option.filter_text(&self.editor_data).into();
-                    // TODO: using fuzzy_indices could give us the char idx for match highlighting
-                    self.matcher
-                        .fuzzy_match(&text, pattern)
-                        .map(|score| (index, score))
-                }),
-        );
-        self.matches.sort_unstable_by_key(|(_, score)| -score);
->>>>>>> 2feba449
+            self.matches.sort_unstable_by_key(|(_, score)| -score);
+        }
 
         self.scroll = 0;
         self.recalculate = true;
