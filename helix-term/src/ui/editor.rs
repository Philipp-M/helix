use crate::{
    commands,
    compositor::{Component, Context, Event, EventResult},
    job, key,
    keymap::{KeymapResult, Keymaps},
    ui::{Completion, CompletionItem, ProgressSpinners},
};

use helix_core::{
    graphemes::{
        ensure_grapheme_boundary_next_byte, next_grapheme_boundary, prev_grapheme_boundary,
    },
    movement::Direction,
    syntax::{self, HighlightEvent},
    unicode::width::UnicodeWidthStr,
    visual_coords_at_pos, LineEnding, Position, Range, Selection, Transaction,
};
use helix_view::{
    apply_transaction,
    document::{Mode, SCRATCH_BUFFER_NAME},
    editor::{CompleteAction, CursorShapeConfig},
    graphics::{Color, CursorKind, Modifier, Rect, Style},
    input::{KeyEvent, MouseButton, MouseEvent, MouseEventKind},
    keyboard::{KeyCode, KeyModifiers},
    Document, Editor, Theme, View,
};
use std::{borrow::Cow, cmp::min, path::PathBuf};

use tui::buffer::Buffer as Surface;

use super::lsp::SignatureHelp;
use super::statusline;

pub struct EditorView {
    pub keymaps: Keymaps,
    on_next_key: Option<Box<dyn FnOnce(&mut commands::Context, KeyEvent)>>,
    pseudo_pending: Vec<KeyEvent>,
    last_insert: (commands::MappableCommand, Vec<InsertEvent>),
    pub(crate) completion: Option<Completion>,
    spinners: ProgressSpinners,
}

#[derive(Debug, Clone)]
pub enum InsertEvent {
    Key(KeyEvent),
    CompletionApply(CompleteAction),
    TriggerCompletion,
}

impl Default for EditorView {
    fn default() -> Self {
        Self::new(Keymaps::default())
    }
}

impl EditorView {
    pub fn new(keymaps: Keymaps) -> Self {
        Self {
            keymaps,
            on_next_key: None,
            pseudo_pending: Vec::new(),
            last_insert: (commands::MappableCommand::normal_mode, Vec::new()),
            completion: None,
            spinners: ProgressSpinners::default(),
        }
    }

    pub fn spinners_mut(&mut self) -> &mut ProgressSpinners {
        &mut self.spinners
    }

    pub fn render_view(
        &self,
        editor: &Editor,
        doc: &Document,
        view: &View,
        viewport: Rect,
        surface: &mut Surface,
        is_focused: bool,
    ) {
        let inner = view.inner_area();
        let area = view.area;
        let theme = &editor.theme;

        // DAP: Highlight current stack frame position
        let stack_frame = editor.debugger.as_ref().and_then(|debugger| {
            if let (Some(frame), Some(thread_id)) = (debugger.active_frame, debugger.thread_id) {
                debugger
                    .stack_frames
                    .get(&thread_id)
                    .and_then(|bt| bt.get(frame))
            } else {
                None
            }
        });
        if let Some(frame) = stack_frame {
            if doc.path().is_some()
                && frame
                    .source
                    .as_ref()
                    .and_then(|source| source.path.as_ref())
                    == doc.path()
            {
                let line = frame.line - 1; // convert to 0-indexing
                if line >= view.offset.row && line < view.offset.row + area.height as usize {
                    surface.set_style(
                        Rect::new(
                            area.x,
                            area.y + (line - view.offset.row) as u16,
                            area.width,
                            1,
                        ),
                        theme.get("ui.highlight"),
                    );
                }
            }
        }

        if is_focused && editor.config().cursorline {
            Self::highlight_cursorline(doc, view, surface, theme);
        }
        if is_focused && editor.config().cursorcolumn {
            Self::highlight_cursorcolumn(doc, view, surface, theme);
        }

        let mut highlights = Self::doc_syntax_highlights(doc, view.offset, inner.height, theme);
        if editor.config().rainbow_brackets {
            highlights = Box::new(syntax::merge(
                highlights,
                Self::doc_rainbow_highlights(doc, view.offset, inner.height, theme),
            ));
        }
        for diagnostic in Self::doc_diagnostics_highlights(doc, theme) {
            // Most of the `diagnostic` Vecs are empty most of the time. Skipping
            // a merge for any empty Vec saves a significant amount of work.
            if diagnostic.is_empty() {
                continue;
            }
            highlights = Box::new(syntax::merge(highlights, diagnostic));
        }
        let highlights: Box<dyn Iterator<Item = HighlightEvent>> = if is_focused {
            Box::new(syntax::merge(
                highlights,
                Self::doc_selection_highlights(
                    editor.mode(),
                    doc,
                    view,
                    theme,
                    &editor.config().cursor_shape,
                ),
            ))
        } else {
            Box::new(highlights)
        };

        Self::render_text_highlights(
            doc,
            view.offset,
            inner,
            surface,
            theme,
            highlights,
            &editor.config(),
        );
        Self::render_gutter(editor, doc, view, view.area, surface, theme, is_focused);
        Self::render_rulers(editor, doc, view, inner, surface, theme);

        if is_focused {
            Self::render_focused_view_elements(view, doc, inner, theme, surface);
        }

        // if we're not at the edge of the screen, draw a right border
        if viewport.right() != view.area.right() {
            let x = area.right();
            let border_style = theme.get("ui.window");
            for y in area.top()..area.bottom() {
                surface[(x, y)]
                    .set_symbol(tui::symbols::line::VERTICAL)
                    //.set_symbol(" ")
                    .set_style(border_style);
            }
        }

        self.render_diagnostics(doc, view, inner, surface, theme);

        let statusline_area = view
            .area
            .clip_top(view.area.height.saturating_sub(1))
            .clip_bottom(1); // -1 from bottom to remove commandline

        let mut context =
            statusline::RenderContext::new(editor, doc, view, is_focused, &self.spinners);

        statusline::render(&mut context, statusline_area, surface);
    }

    pub fn render_rulers(
        editor: &Editor,
        doc: &Document,
        view: &View,
        viewport: Rect,
        surface: &mut Surface,
        theme: &Theme,
    ) {
        let editor_rulers = &editor.config().rulers;
        let ruler_theme = theme
            .try_get("ui.virtual.ruler")
            .unwrap_or_else(|| Style::default().bg(Color::Red));

        let rulers = doc
            .language_config()
            .and_then(|config| config.rulers.as_ref())
            .unwrap_or(editor_rulers);

        rulers
            .iter()
            // View might be horizontally scrolled, convert from absolute distance
            // from the 1st column to relative distance from left of viewport
            .filter_map(|ruler| ruler.checked_sub(1 + view.offset.col as u16))
            .filter(|ruler| ruler < &viewport.width)
            .map(|ruler| viewport.clip_left(ruler).with_width(1))
            .for_each(|area| surface.set_style(area, ruler_theme))
    }

    /// Get syntax highlights for a document in a view represented by the first line
    /// and column (`offset`) and the last line. This is done instead of using a view
    /// directly to enable rendering syntax highlighted docs anywhere (eg. picker preview)
    pub fn doc_syntax_highlights<'doc>(
        doc: &'doc Document,
        offset: Position,
        height: u16,
        _theme: &Theme,
    ) -> Box<dyn Iterator<Item = HighlightEvent> + 'doc> {
        let text = doc.text().slice(..);
        let last_line = std::cmp::min(
            // Saturating subs to make it inclusive zero indexing.
            (offset.row + height as usize).saturating_sub(1),
            doc.text().len_lines().saturating_sub(1),
        );

        let range = {
            // calculate viewport byte ranges
            let start = text.line_to_byte(offset.row);
            let end = text.line_to_byte(last_line + 1);

            start..end
        };

        match doc.syntax() {
            Some(syntax) => {
                let iter = syntax
                    // TODO: range doesn't actually restrict source, just highlight range
                    .highlight_iter(text.slice(..), Some(range), None)
                    .map(|event| event.unwrap())
                    .map(move |event| match event {
                        // TODO: use byte slices directly
                        // convert byte offsets to char offset
                        HighlightEvent::Source { start, end } => {
                            let start =
                                text.byte_to_char(ensure_grapheme_boundary_next_byte(text, start));
                            let end =
                                text.byte_to_char(ensure_grapheme_boundary_next_byte(text, end));
                            HighlightEvent::Source { start, end }
                        }
                        event => event,
                    });

                Box::new(iter)
            }
            None => Box::new(
                [HighlightEvent::Source {
                    start: text.byte_to_char(range.start),
                    end: text.byte_to_char(range.end),
                }]
                .into_iter(),
            ),
        }
    }

    /// Get rainbow highlights for a document in a view represented by the first line
    /// and column (`offset`) and the last line.
    pub fn doc_rainbow_highlights(
        doc: &Document,
        offset: Position,
        height: u16,
        theme: &Theme,
    ) -> Vec<(usize, std::ops::Range<usize>)> {
        use syntax::Highlight;
        use HighlightEvent::*;

        let syntax = match doc.syntax() {
            Some(syntax) => syntax,
            None => return Vec::new(),
        };

        let text = doc.text().slice(..);
        let last_line = std::cmp::min(
            // Saturating subs to make it inclusive zero indexing.
            (offset.row + height as usize).saturating_sub(1),
            doc.text().len_lines().saturating_sub(1),
        );

        // calculate viewport byte ranges
        let visible_start = text.line_to_byte(offset.row);
        let visible_end = text.line_to_byte(last_line + 1);

        // The calculation for the current nesting level for rainbow highlights
        // depends on where we start the iterator from. For accuracy, we start
        // the iterator further back than the viewport: at the start of the containing
        // non-root syntax-tree node. Then we `filter_map` to discard highlights
        // that are not in view.
        let syntax_node_start = helix_core::syntax::child_for_byte_range(
            syntax.tree().root_node(),
            visible_start..visible_start,
        )
        .map_or(visible_start, |node| node.byte_range().start);
        let syntax_node_range = syntax_node_start..visible_end;

        let mut spans = Vec::new();
        let mut highlight = None;

        for event in syntax.rainbow_iter(
            text.slice(..),
            Some(syntax_node_range),
            None,
            theme.rainbow_length(),
        ) {
            match event.unwrap() {
                HighlightStart(Highlight(h)) => highlight = Some(h),
                Source { end, .. } if end <= visible_start => continue,
                Source { start, end } if highlight.is_some() => {
                    let start = text.byte_to_char(ensure_grapheme_boundary_next_byte(text, start));
                    let end = text.byte_to_char(ensure_grapheme_boundary_next_byte(text, end));

                    spans.push((highlight.unwrap(), start..end))
                }
                HighlightEnd => highlight = None,
                _ => (),
            }
        }

        spans
    }

    /// Get highlight spans for document diagnostics
    pub fn doc_diagnostics_highlights(
        doc: &Document,
        theme: &Theme,
    ) -> [Vec<(usize, std::ops::Range<usize>)>; 5] {
        use helix_core::diagnostic::Severity;
        let get_scope_of = |scope| {
            theme
            .find_scope_index(scope)
            // get one of the themes below as fallback values
            .or_else(|| theme.find_scope_index("diagnostic"))
            .or_else(|| theme.find_scope_index("ui.cursor"))
            .or_else(|| theme.find_scope_index("ui.selection"))
            .expect(
                "at least one of the following scopes must be defined in the theme: `diagnostic`, `ui.cursor`, or `ui.selection`",
            )
        };

        // basically just queries the theme color defined in the config
        let hint = get_scope_of("diagnostic.hint");
        let info = get_scope_of("diagnostic.info");
        let warning = get_scope_of("diagnostic.warning");
        let error = get_scope_of("diagnostic.error");
        let r#default = get_scope_of("diagnostic"); // this is a bit redundant but should be fine

        let mut default_vec: Vec<(usize, std::ops::Range<usize>)> = Vec::new();
        let mut info_vec = Vec::new();
        let mut hint_vec = Vec::new();
        let mut warning_vec = Vec::new();
        let mut error_vec = Vec::new();

<<<<<<< HEAD
        let diagnostics = doc.shown_diagnostics();

        // Diagnostics must be sorted by range. Otherwise, the merge strategy
        // below would not be accurate.
        debug_assert!(doc
            .shown_diagnostics()
            .collect::<Vec<_>>()
            .as_slice()
            .windows(2)
            .all(|window| window[0].range.start <= window[1].range.start
                && window[0].range.end <= window[1].range.end));

        for diagnostic in diagnostics {
=======
        for diagnostic in doc.diagnostics() {
>>>>>>> b07ef6be
            // Separate diagnostics into different Vecs by severity.
            let (vec, scope) = match diagnostic.severity {
                Some(Severity::Info) => (&mut info_vec, info),
                Some(Severity::Hint) => (&mut hint_vec, hint),
                Some(Severity::Warning) => (&mut warning_vec, warning),
                Some(Severity::Error) => (&mut error_vec, error),
                _ => (&mut default_vec, r#default),
            };

            // If any diagnostic overlaps ranges with the prior diagnostic,
            // merge the two together. Otherwise push a new span.
            match vec.last_mut() {
                Some((_, range)) if diagnostic.range.start <= range.end => {
                    // This branch merges overlapping diagnostics, assuming that the current
                    // diagnostic starts on range.start or later. If this assertion fails,
                    // we will discard some part of `diagnostic`. This implies that
                    // `doc.diagnostics()` is not sorted by `diagnostic.range`.
                    debug_assert!(range.start <= diagnostic.range.start);
                    range.end = diagnostic.range.end.max(range.end)
                }
                _ => vec.push((scope, diagnostic.range.start..diagnostic.range.end)),
            }
        }

        [default_vec, info_vec, hint_vec, warning_vec, error_vec]
    }

    /// Get highlight spans for selections in a document view.
    pub fn doc_selection_highlights(
        mode: Mode,
        doc: &Document,
        view: &View,
        theme: &Theme,
        cursor_shape_config: &CursorShapeConfig,
    ) -> Vec<(usize, std::ops::Range<usize>)> {
        let text = doc.text().slice(..);
        let selection = doc.selection(view.id);
        let primary_idx = selection.primary_index();

        let cursorkind = cursor_shape_config.from_mode(mode);
        let cursor_is_block = cursorkind == CursorKind::Block;

        let selection_scope = theme
            .find_scope_index("ui.selection")
            .expect("could not find `ui.selection` scope in the theme!");
        let base_cursor_scope = theme
            .find_scope_index("ui.cursor")
            .unwrap_or(selection_scope);

        let cursor_scope = match mode {
            Mode::Insert => theme.find_scope_index("ui.cursor.insert"),
            Mode::Select => theme.find_scope_index("ui.cursor.select"),
            Mode::Normal => Some(base_cursor_scope),
        }
        .unwrap_or(base_cursor_scope);

        let primary_cursor_scope = theme
            .find_scope_index("ui.cursor.primary")
            .unwrap_or(cursor_scope);
        let primary_selection_scope = theme
            .find_scope_index("ui.selection.primary")
            .unwrap_or(selection_scope);

        let mut spans: Vec<(usize, std::ops::Range<usize>)> = Vec::new();
        for (i, range) in selection.iter().enumerate() {
            let selection_is_primary = i == primary_idx;
            let (cursor_scope, selection_scope) = if selection_is_primary {
                (primary_cursor_scope, primary_selection_scope)
            } else {
                (cursor_scope, selection_scope)
            };

            // Special-case: cursor at end of the rope.
            if range.head == range.anchor && range.head == text.len_chars() {
                if !selection_is_primary || cursor_is_block {
                    // Bar and underline cursors are drawn by the terminal
                    // BUG: If the editor area loses focus while having a bar or
                    // underline cursor (eg. when a regex prompt has focus) then
                    // the primary cursor will be invisible. This doesn't happen
                    // with block cursors since we manually draw *all* cursors.
                    spans.push((cursor_scope, range.head..range.head + 1));
                }
                continue;
            }

            let range = range.min_width_1(text);
            if range.head > range.anchor {
                // Standard case.
                let cursor_start = prev_grapheme_boundary(text, range.head);
                spans.push((selection_scope, range.anchor..cursor_start));
                if !selection_is_primary || cursor_is_block {
                    spans.push((cursor_scope, cursor_start..range.head));
                }
            } else {
                // Reverse case.
                let cursor_end = next_grapheme_boundary(text, range.head);
                if !selection_is_primary || cursor_is_block {
                    spans.push((cursor_scope, range.head..cursor_end));
                }
                spans.push((selection_scope, cursor_end..range.anchor));
            }
        }

        spans
    }

    pub fn render_text_highlights<H: Iterator<Item = HighlightEvent>>(
        doc: &Document,
        offset: Position,
        viewport: Rect,
        surface: &mut Surface,
        theme: &Theme,
        highlights: H,
        config: &helix_view::editor::Config,
    ) {
        let whitespace = &config.whitespace;
        use helix_view::editor::WhitespaceRenderValue;

        // It's slightly more efficient to produce a full RopeSlice from the Rope, then slice that a bunch
        // of times than it is to always call Rope::slice/get_slice (it will internally always hit RSEnum::Light).
        let text = doc.text().slice(..);

        let characters = &whitespace.characters;

        let mut spans = Vec::new();
        let mut visual_x = 0usize;
        let mut line = 0u16;
        let tab_width = doc.tab_width();
        let tab = if whitespace.render.tab() == WhitespaceRenderValue::All {
            std::iter::once(characters.tab)
                .chain(std::iter::repeat(characters.tabpad).take(tab_width - 1))
                .collect()
        } else {
            " ".repeat(tab_width)
        };
        let space = characters.space.to_string();
        let nbsp = characters.nbsp.to_string();
        let newline = if whitespace.render.newline() == WhitespaceRenderValue::All {
            characters.newline.to_string()
        } else {
            " ".to_string()
        };
        let indent_guide_char = config.indent_guides.character.to_string();

        let text_style = theme.get("ui.text");
        let whitespace_style = theme.get("ui.virtual.whitespace");

        let mut is_in_indent_area = true;
        let mut last_line_indent_level = 0;

        // use whitespace style as fallback for indent-guide
        let indent_guide_style = text_style.patch(
            theme
                .try_get("ui.virtual.indent-guide")
                .unwrap_or_else(|| theme.get("ui.virtual.whitespace")),
        );

        let draw_indent_guides = |indent_level, line, surface: &mut Surface| {
            if !config.indent_guides.render {
                return;
            }

            let starting_indent =
                (offset.col / tab_width) + config.indent_guides.skip_levels as usize;

            // Don't draw indent guides outside of view
            let end_indent = min(
                indent_level,
                // Add tab_width - 1 to round up, since the first visible
                // indent might be a bit after offset.col
                offset.col + viewport.width as usize + (tab_width - 1),
            ) / tab_width;

            for i in starting_indent..end_indent {
                let x = (viewport.x as usize + (i * tab_width) - offset.col) as u16;
                let y = viewport.y + line;
                debug_assert!(surface.in_bounds(x, y));
                surface.set_string(x, y, &indent_guide_char, indent_guide_style);
            }
        };

        'outer: for event in highlights {
            match event {
                HighlightEvent::HighlightStart(span) => {
                    spans.push(span);
                }
                HighlightEvent::HighlightEnd => {
                    spans.pop();
                }
                HighlightEvent::Source { start, end } => {
                    let is_trailing_cursor = text.len_chars() < end;

                    // `unwrap_or_else` part is for off-the-end indices of
                    // the rope, to allow cursor highlighting at the end
                    // of the rope.
                    let text = text.get_slice(start..end).unwrap_or_else(|| " ".into());
                    let style = spans
                        .iter()
                        .fold(text_style, |acc, span| acc.patch(theme.highlight(span.0)));

                    let space = if whitespace.render.space() == WhitespaceRenderValue::All
                        && !is_trailing_cursor
                    {
                        &space
                    } else {
                        " "
                    };

                    let nbsp = if whitespace.render.nbsp() == WhitespaceRenderValue::All
                        && text.len_chars() < end
                    {
                        &nbsp
                    } else {
                        " "
                    };

                    use helix_core::graphemes::{grapheme_width, RopeGraphemes};

                    for grapheme in RopeGraphemes::new(text) {
                        let out_of_bounds = offset.col > (visual_x as usize)
                            || (visual_x as usize) >= viewport.width as usize + offset.col;

                        if LineEnding::from_rope_slice(&grapheme).is_some() {
                            if !out_of_bounds {
                                // we still want to render an empty cell with the style
                                surface.set_string(
                                    (viewport.x as usize + visual_x - offset.col) as u16,
                                    viewport.y + line,
                                    &newline,
                                    style.patch(whitespace_style),
                                );
                            }

                            draw_indent_guides(last_line_indent_level, line, surface);

                            visual_x = 0;
                            line += 1;
                            is_in_indent_area = true;

                            // TODO: with proper iter this shouldn't be necessary
                            if line >= viewport.height {
                                break 'outer;
                            }
                        } else {
                            let grapheme = Cow::from(grapheme);
                            let is_whitespace;

                            let (display_grapheme, width) = if grapheme == "\t" {
                                is_whitespace = true;
                                // make sure we display tab as appropriate amount of spaces
                                let visual_tab_width = tab_width - (visual_x as usize % tab_width);
                                let grapheme_tab_width =
                                    helix_core::str_utils::char_to_byte_idx(&tab, visual_tab_width);

                                (&tab[..grapheme_tab_width], visual_tab_width)
                            } else if grapheme == " " {
                                is_whitespace = true;
                                (space, 1)
                            } else if grapheme == "\u{00A0}" {
                                is_whitespace = true;
                                (nbsp, 1)
                            } else {
                                is_whitespace = false;
                                // Cow will prevent allocations if span contained in a single slice
                                // which should really be the majority case
                                let width = grapheme_width(&grapheme);
                                (grapheme.as_ref(), width)
                            };

                            let cut_off_start = offset.col.saturating_sub(visual_x as usize);

                            if !out_of_bounds {
                                // if we're offscreen just keep going until we hit a new line
                                surface.set_string(
                                    (viewport.x as usize + visual_x - offset.col) as u16,
                                    viewport.y + line,
                                    display_grapheme,
                                    if is_whitespace {
                                        style.patch(whitespace_style)
                                    } else {
                                        style
                                    },
                                );
                            } else if cut_off_start != 0 && cut_off_start < width {
                                // partially on screen
                                let rect = Rect::new(
                                    viewport.x as u16,
                                    viewport.y + line,
                                    (width - cut_off_start) as u16,
                                    1,
                                );
                                surface.set_style(
                                    rect,
                                    if is_whitespace {
                                        style.patch(whitespace_style)
                                    } else {
                                        style
                                    },
                                );
                            }

                            if is_in_indent_area && !(grapheme == " " || grapheme == "\t") {
                                draw_indent_guides(visual_x, line, surface);
                                is_in_indent_area = false;
                                last_line_indent_level = visual_x;
                            }

                            visual_x = visual_x.saturating_add(width);
                        }
                    }
                }
            }
        }
    }

    /// Render brace match, etc (meant for the focused view only)
    pub fn render_focused_view_elements(
        view: &View,
        doc: &Document,
        viewport: Rect,
        theme: &Theme,
        surface: &mut Surface,
    ) {
        // Highlight matching braces
        if let Some(syntax) = doc.syntax() {
            let text = doc.text().slice(..);
            use helix_core::match_brackets;
            let pos = doc.selection(view.id).primary().cursor(text);

            let pos = match_brackets::find_matching_bracket(syntax, doc.text(), pos)
                .and_then(|pos| view.screen_coords_at_pos(doc, text, pos));

            if let Some(pos) = pos {
                // ensure col is on screen
                if (pos.col as u16) < viewport.width + view.offset.col as u16
                    && pos.col >= view.offset.col
                {
                    let style = theme.try_get("ui.cursor.match").unwrap_or_else(|| {
                        Style::default()
                            .add_modifier(Modifier::REVERSED)
                            .add_modifier(Modifier::DIM)
                    });

                    surface[(viewport.x + pos.col as u16, viewport.y + pos.row as u16)]
                        .set_style(style);
                }
            }
        }
    }

    /// Render bufferline at the top
    pub fn render_bufferline(editor: &Editor, viewport: Rect, surface: &mut Surface) {
        let scratch = PathBuf::from(SCRATCH_BUFFER_NAME); // default filename to use for scratch buffer
        surface.clear_with(
            viewport,
            editor
                .theme
                .try_get("ui.bufferline.background")
                .unwrap_or_else(|| editor.theme.get("ui.statusline")),
        );

        let bufferline_active = editor
            .theme
            .try_get("ui.bufferline.active")
            .unwrap_or_else(|| editor.theme.get("ui.statusline.active"));

        let bufferline_inactive = editor
            .theme
            .try_get("ui.bufferline")
            .unwrap_or_else(|| editor.theme.get("ui.statusline.inactive"));

        let mut x = viewport.x;
        let current_doc = view!(editor).doc;

        for doc in editor.documents() {
            let fname = doc
                .path()
                .unwrap_or(&scratch)
                .file_name()
                .unwrap_or_default()
                .to_str()
                .unwrap_or_default();

            let style = if current_doc == doc.id() {
                bufferline_active
            } else {
                bufferline_inactive
            };

            let text = format!(" {}{} ", fname, if doc.is_modified() { "[+]" } else { "" });
            let used_width = viewport.x.saturating_sub(x);
            let rem_width = surface.area.width.saturating_sub(used_width);

            x = surface
                .set_stringn(x, viewport.y, text, rem_width as usize, style)
                .0;

            if x >= surface.area.right() {
                break;
            }
        }
    }

    pub fn render_gutter(
        editor: &Editor,
        doc: &Document,
        view: &View,
        viewport: Rect,
        surface: &mut Surface,
        theme: &Theme,
        is_focused: bool,
    ) {
        let text = doc.text().slice(..);
        let last_line = view.last_line(doc);

        // it's used inside an iterator so the collect isn't needless:
        // https://github.com/rust-lang/rust-clippy/issues/6164
        #[allow(clippy::needless_collect)]
        let cursors: Vec<_> = doc
            .selection(view.id)
            .iter()
            .map(|range| range.cursor_line(text))
            .collect();

        let mut offset = 0;

        let gutter_style = theme.get("ui.gutter");
        let gutter_selected_style = theme.get("ui.gutter.selected");

        // avoid lots of small allocations by reusing a text buffer for each line
        let mut text = String::with_capacity(8);

        for (constructor, width) in view.gutters() {
            let gutter = constructor(editor, doc, view, theme, is_focused, *width);
            text.reserve(*width); // ensure there's enough space for the gutter
            for (i, line) in (view.offset.row..(last_line + 1)).enumerate() {
                let selected = cursors.contains(&line);
                let x = viewport.x + offset;
                let y = viewport.y + i as u16;

                let gutter_style = if selected {
                    gutter_selected_style
                } else {
                    gutter_style
                };

                if let Some(style) = gutter(line, selected, &mut text) {
                    surface.set_stringn(x, y, &text, *width, gutter_style.patch(style));
                } else {
                    surface.set_style(
                        Rect {
                            x,
                            y,
                            width: *width as u16,
                            height: 1,
                        },
                        gutter_style,
                    );
                }
                text.clear();
            }

            offset += *width as u16;
        }
    }

    pub fn render_diagnostics(
        &self,
        doc: &Document,
        view: &View,
        viewport: Rect,
        surface: &mut Surface,
        theme: &Theme,
    ) {
        use helix_core::diagnostic::Severity;
        use tui::{
            layout::Alignment,
            text::Text,
            widgets::{Paragraph, Widget, Wrap},
        };

        let cursor = doc
            .selection(view.id)
            .primary()
            .cursor(doc.text().slice(..));

        let diagnostics = doc.shown_diagnostics().filter(|diagnostic| {
            diagnostic.range.start <= cursor && diagnostic.range.end >= cursor
        });

        let warning = theme.get("warning");
        let error = theme.get("error");
        let info = theme.get("info");
        let hint = theme.get("hint");

        let mut lines = Vec::new();
        let background_style = theme.get("ui.background");
        for diagnostic in diagnostics {
            let style = Style::reset()
                .patch(background_style)
                .patch(match diagnostic.severity {
                    Some(Severity::Error) => error,
                    Some(Severity::Warning) | None => warning,
                    Some(Severity::Info) => info,
                    Some(Severity::Hint) => hint,
                });
            let text = Text::styled(&diagnostic.message, style);
            lines.extend(text.lines);
        }

        let paragraph = Paragraph::new(lines)
            .alignment(Alignment::Right)
            .wrap(Wrap { trim: true });
        let width = 100.min(viewport.width);
        let height = 15.min(viewport.height);
        paragraph.render(
            Rect::new(viewport.right() - width, viewport.y + 1, width, height),
            surface,
        );
    }

    /// Apply the highlighting on the lines where a cursor is active
    pub fn highlight_cursorline(doc: &Document, view: &View, surface: &mut Surface, theme: &Theme) {
        let text = doc.text().slice(..);
        let last_line = view.last_line(doc);

        let primary_line = doc.selection(view.id).primary().cursor_line(text);

        // The secondary_lines do contain the primary_line, it doesn't matter
        // as the else-if clause in the loop later won't test for the
        // secondary_lines if primary_line == line.
        // It's used inside a loop so the collect isn't needless:
        // https://github.com/rust-lang/rust-clippy/issues/6164
        #[allow(clippy::needless_collect)]
        let secondary_lines: Vec<_> = doc
            .selection(view.id)
            .iter()
            .map(|range| range.cursor_line(text))
            .collect();

        let primary_style = theme.get("ui.cursorline.primary");
        let secondary_style = theme.get("ui.cursorline.secondary");

        for line in view.offset.row..(last_line + 1) {
            let area = Rect::new(
                view.area.x,
                view.area.y + (line - view.offset.row) as u16,
                view.area.width,
                1,
            );
            if primary_line == line {
                surface.set_style(area, primary_style);
            } else if secondary_lines.binary_search(&line).is_ok() {
                surface.set_style(area, secondary_style);
            }
        }
    }

    /// Apply the highlighting on the columns where a cursor is active
    pub fn highlight_cursorcolumn(
        doc: &Document,
        view: &View,
        surface: &mut Surface,
        theme: &Theme,
    ) {
        let text = doc.text().slice(..);

        // Manual fallback behaviour:
        // ui.cursorcolumn.{p/s} -> ui.cursorcolumn -> ui.cursorline.{p/s}
        let primary_style = theme
            .try_get_exact("ui.cursorcolumn.primary")
            .or_else(|| theme.try_get_exact("ui.cursorcolumn"))
            .unwrap_or_else(|| theme.get("ui.cursorline.primary"));
        let secondary_style = theme
            .try_get_exact("ui.cursorcolumn.secondary")
            .or_else(|| theme.try_get_exact("ui.cursorcolumn"))
            .unwrap_or_else(|| theme.get("ui.cursorline.secondary"));

        let inner_area = view.inner_area();
        let offset = view.offset.col;

        let selection = doc.selection(view.id);
        let primary = selection.primary();
        for range in selection.iter() {
            let is_primary = primary == *range;

            let Position { row: _, col } =
                visual_coords_at_pos(text, range.cursor(text), doc.tab_width());
            // if the cursor is horizontally in the view
            if col >= offset && inner_area.width > (col - offset) as u16 {
                let area = Rect::new(
                    inner_area.x + (col - offset) as u16,
                    view.area.y,
                    1,
                    view.area.height,
                );
                if is_primary {
                    surface.set_style(area, primary_style)
                } else {
                    surface.set_style(area, secondary_style)
                }
            }
        }
    }

    /// Handle events by looking them up in `self.keymaps`. Returns None
    /// if event was handled (a command was executed or a subkeymap was
    /// activated). Only KeymapResult::{NotFound, Cancelled} is returned
    /// otherwise.
    fn handle_keymap_event(
        &mut self,
        mode: Mode,
        cxt: &mut commands::Context,
        event: KeyEvent,
    ) -> Option<KeymapResult> {
        let mut last_mode = mode;
        self.pseudo_pending.extend(self.keymaps.pending());
        let key_result = self.keymaps.get(mode, event);
        cxt.editor.autoinfo = self.keymaps.sticky().map(|node| node.infobox());

        let mut execute_command = |command: &commands::MappableCommand| {
            command.execute(cxt);
            let current_mode = cxt.editor.mode();
            match (last_mode, current_mode) {
                (Mode::Normal, Mode::Insert) => {
                    // HAXX: if we just entered insert mode from normal, clear key buf
                    // and record the command that got us into this mode.

                    // how we entered insert mode is important, and we should track that so
                    // we can repeat the side effect.
                    self.last_insert.0 = command.clone();
                    self.last_insert.1.clear();

                    commands::signature_help_impl(cxt, commands::SignatureHelpInvoked::Automatic);
                }
                (Mode::Insert, Mode::Normal) => {
                    // if exiting insert mode, remove completion
                    self.completion = None;

                    // TODO: Use an on_mode_change hook to remove signature help
                    cxt.jobs.callback(async {
                        let call: job::Callback = Box::new(|_editor, compositor| {
                            compositor.remove(SignatureHelp::ID);
                        });
                        Ok(call)
                    });
                }
                _ => (),
            }
            last_mode = current_mode;
        };

        match &key_result {
            KeymapResult::Matched(command) => {
                execute_command(command);
            }
            KeymapResult::Pending(node) => cxt.editor.autoinfo = Some(node.infobox()),
            KeymapResult::MatchedSequence(commands) => {
                for command in commands {
                    execute_command(command);
                }
            }
            KeymapResult::NotFound | KeymapResult::Cancelled(_) => return Some(key_result),
        }
        None
    }

    fn insert_mode(&mut self, cx: &mut commands::Context, event: KeyEvent) {
        if let Some(keyresult) = self.handle_keymap_event(Mode::Insert, cx, event) {
            match keyresult {
                KeymapResult::NotFound => {
                    if let Some(ch) = event.char() {
                        commands::insert::insert_char(cx, ch)
                    }
                }
                KeymapResult::Cancelled(pending) => {
                    for ev in pending {
                        match ev.char() {
                            Some(ch) => commands::insert::insert_char(cx, ch),
                            None => {
                                if let KeymapResult::Matched(command) =
                                    self.keymaps.get(Mode::Insert, ev)
                                {
                                    command.execute(cx);
                                }
                            }
                        }
                    }
                }
                _ => unreachable!(),
            }
        }
    }

    fn command_mode(&mut self, mode: Mode, cxt: &mut commands::Context, event: KeyEvent) {
        match (event, cxt.editor.count) {
            // count handling
            (key!(i @ '0'), Some(_)) | (key!(i @ '1'..='9'), _) => {
                let i = i.to_digit(10).unwrap() as usize;
                cxt.editor.count =
                    std::num::NonZeroUsize::new(cxt.editor.count.map_or(i, |c| c.get() * 10 + i));
            }
            // special handling for repeat operator
            (key!('.'), _) if self.keymaps.pending().is_empty() => {
                // first execute whatever put us into insert mode
                self.last_insert.0.execute(cxt);
                // then replay the inputs
                for key in self.last_insert.1.clone() {
                    match key {
                        InsertEvent::Key(key) => self.insert_mode(cxt, key),
                        InsertEvent::CompletionApply(compl) => {
                            let (view, doc) = current!(cxt.editor);

                            doc.restore(view);

                            let text = doc.text().slice(..);
                            let cursor = doc.selection(view.id).primary().cursor(text);

                            let shift_position =
                                |pos: usize| -> usize { pos + cursor - compl.trigger_offset };

                            let tx = Transaction::change(
                                doc.text(),
                                compl.changes.iter().cloned().map(|(start, end, t)| {
                                    (shift_position(start), shift_position(end), t)
                                }),
                            );
                            apply_transaction(&tx, doc, view);
                        }
                        InsertEvent::TriggerCompletion => {
                            let (_, doc) = current!(cxt.editor);
                            doc.savepoint();
                        }
                    }
                }
            }
            _ => {
                // set the count
                cxt.count = cxt.editor.count;
                // TODO: edge case: 0j -> reset to 1
                // if this fails, count was Some(0)
                // debug_assert!(cxt.count != 0);

                // set the register
                cxt.register = cxt.editor.selected_register.take();

                self.handle_keymap_event(mode, cxt, event);
                if self.keymaps.pending().is_empty() {
                    cxt.editor.count = None
                }
            }
        }
    }

    pub fn set_completion(
        &mut self,
        editor: &mut Editor,
        items: Vec<CompletionItem>,
        start_offset: usize,
        trigger_offset: usize,
        size: Rect,
    ) {
        let mut completion = Completion::new(editor, items, start_offset, trigger_offset);

        if completion.is_empty() {
            // skip if we got no completion results
            return;
        }

        // Immediately initialize a savepoint
        doc_mut!(editor).savepoint();

        editor.last_completion = None;
        self.last_insert.1.push(InsertEvent::TriggerCompletion);

        // TODO : propagate required size on resize to completion too
        completion.required_size((size.width, size.height));
        self.completion = Some(completion);
    }

    pub fn set_or_extend_completion(
        &mut self,
        editor: &mut Editor,
        items: Vec<CompletionItem>,
        start_offset: usize,
        trigger_offset: usize,
        size: Rect,
    ) {
        // cheap check, if the completion menu resulted of the same 'completion' trigger (e.g. by commands::completion)
        // TODO test/check if this is enough/safe...
        match &mut self.completion {
            Some(completion)
                if start_offset == completion.start_offset()
                    && completion.trigger_offset() == trigger_offset =>
            {
                completion.add_completion_items(items)
            }
            _ => self.set_completion(editor, items, start_offset, trigger_offset, size),
        }
    }

    pub fn clear_completion(&mut self, editor: &mut Editor) {
        self.completion = None;

        // Clear any savepoints
        let doc = doc_mut!(editor);
        doc.savepoint = None;
        editor.clear_idle_timer(); // don't retrigger
    }

    pub fn handle_idle_timeout(&mut self, cx: &mut commands::Context) -> EventResult {
        if self.completion.is_some()
            || cx.editor.mode != Mode::Insert
            || !cx.editor.config().auto_completion
        {
            return EventResult::Ignored(None);
        }

        crate::commands::insert::idle_completion(cx);

        EventResult::Consumed(None)
    }
}

impl EditorView {
    fn handle_mouse_event(
        &mut self,
        event: &MouseEvent,
        cxt: &mut commands::Context,
    ) -> EventResult {
        let config = cxt.editor.config();
        let MouseEvent {
            kind,
            row,
            column,
            modifiers,
            ..
        } = *event;

        let pos_and_view = |editor: &Editor, row, column| {
            editor.tree.views().find_map(|(view, _focus)| {
                view.pos_at_screen_coords(&editor.documents[&view.doc], row, column)
                    .map(|pos| (pos, view.id))
            })
        };

        let gutter_coords_and_view = |editor: &Editor, row, column| {
            editor.tree.views().find_map(|(view, _focus)| {
                view.gutter_coords_at_screen_coords(row, column)
                    .map(|coords| (coords, view.id))
            })
        };

        match kind {
            MouseEventKind::Down(MouseButton::Left) => {
                let editor = &mut cxt.editor;

                if let Some((pos, view_id)) = pos_and_view(editor, row, column) {
                    let doc = doc_mut!(editor, &view!(editor, view_id).doc);

                    if modifiers == KeyModifiers::ALT {
                        let selection = doc.selection(view_id).clone();
                        doc.set_selection(view_id, selection.push(Range::point(pos)));
                    } else {
                        doc.set_selection(view_id, Selection::point(pos));
                    }

                    editor.focus(view_id);

                    return EventResult::Consumed(None);
                }

                if let Some((coords, view_id)) = gutter_coords_and_view(editor, row, column) {
                    editor.focus(view_id);

                    let (view, doc) = current!(cxt.editor);

                    let path = match doc.path() {
                        Some(path) => path.clone(),
                        None => return EventResult::Ignored(None),
                    };

                    let line = coords.row + view.offset.row;
                    if line < doc.text().len_lines() {
                        commands::dap_toggle_breakpoint_impl(cxt, path, line);
                        return EventResult::Consumed(None);
                    }
                }

                EventResult::Ignored(None)
            }

            MouseEventKind::Drag(MouseButton::Left) => {
                let (view, doc) = current!(cxt.editor);

                let pos = match view.pos_at_screen_coords(doc, row, column) {
                    Some(pos) => pos,
                    None => return EventResult::Ignored(None),
                };

                let mut selection = doc.selection(view.id).clone();
                let primary = selection.primary_mut();
                *primary = primary.put_cursor(doc.text().slice(..), pos, true);
                doc.set_selection(view.id, selection);

                EventResult::Consumed(None)
            }

            MouseEventKind::ScrollUp | MouseEventKind::ScrollDown => {
                let current_view = cxt.editor.tree.focus;

                let direction = match event.kind {
                    MouseEventKind::ScrollUp => Direction::Backward,
                    MouseEventKind::ScrollDown => Direction::Forward,
                    _ => unreachable!(),
                };

                match pos_and_view(cxt.editor, row, column) {
                    Some((_, view_id)) => cxt.editor.tree.focus = view_id,
                    None => return EventResult::Ignored(None),
                }

                let offset = config.scroll_lines.unsigned_abs();
                commands::scroll(cxt, offset, direction);

                cxt.editor.tree.focus = current_view;

                EventResult::Consumed(None)
            }

            MouseEventKind::Up(MouseButton::Left) => {
                if !config.middle_click_paste {
                    return EventResult::Ignored(None);
                }

                let (view, doc) = current!(cxt.editor);

                if doc
                    .selection(view.id)
                    .primary()
                    .slice(doc.text().slice(..))
                    .len_chars()
                    <= 1
                {
                    return EventResult::Ignored(None);
                }

                commands::MappableCommand::yank_main_selection_to_primary_clipboard.execute(cxt);

                EventResult::Consumed(None)
            }

            MouseEventKind::Up(MouseButton::Right) => {
                if let Some((coords, view_id)) = gutter_coords_and_view(cxt.editor, row, column) {
                    cxt.editor.focus(view_id);

                    let (view, doc) = current!(cxt.editor);
                    let line = coords.row + view.offset.row;
                    if let Ok(pos) = doc.text().try_line_to_char(line) {
                        doc.set_selection(view_id, Selection::point(pos));
                        if modifiers == KeyModifiers::ALT {
                            commands::MappableCommand::dap_edit_log.execute(cxt);
                        } else {
                            commands::MappableCommand::dap_edit_condition.execute(cxt);
                        }

                        return EventResult::Consumed(None);
                    }
                }

                EventResult::Ignored(None)
            }

            MouseEventKind::Up(MouseButton::Middle) => {
                let editor = &mut cxt.editor;
                if !config.middle_click_paste {
                    return EventResult::Ignored(None);
                }

                if modifiers == KeyModifiers::ALT {
                    commands::MappableCommand::replace_selections_with_primary_clipboard
                        .execute(cxt);

                    return EventResult::Consumed(None);
                }

                if let Some((pos, view_id)) = pos_and_view(editor, row, column) {
                    let doc = doc_mut!(editor, &view!(editor, view_id).doc);
                    doc.set_selection(view_id, Selection::point(pos));
                    cxt.editor.focus(view_id);
                    commands::MappableCommand::paste_primary_clipboard_before.execute(cxt);

                    return EventResult::Consumed(None);
                }

                EventResult::Ignored(None)
            }

            _ => EventResult::Ignored(None),
        }
    }
}

impl Component for EditorView {
    fn handle_event(
        &mut self,
        event: &Event,
        context: &mut crate::compositor::Context,
    ) -> EventResult {
        let mut cx = commands::Context {
            editor: context.editor,
            count: None,
            register: None,
            callback: None,
            on_next_key_callback: None,
            jobs: context.jobs,
        };

        match event {
            Event::Paste(contents) => {
                cx.count = cx.editor.count;
                commands::paste_bracketed_value(&mut cx, contents.clone());
                cx.editor.count = None;

                let config = cx.editor.config();
                let mode = cx.editor.mode();
                let (view, doc) = current!(cx.editor);
                view.ensure_cursor_in_view(doc, config.scrolloff);

                // Store a history state if not in insert mode. Otherwise wait till we exit insert
                // to include any edits to the paste in the history state.
                if mode != Mode::Insert {
                    doc.append_changes_to_history(view.id);
                }

                EventResult::Consumed(None)
            }
            Event::Resize(_width, _height) => {
                // Ignore this event, we handle resizing just before rendering to screen.
                // Handling it here but not re-rendering will cause flashing
                EventResult::Consumed(None)
            }
            Event::Key(mut key) => {
                cx.editor.reset_idle_timer();
                canonicalize_key(&mut key);

                // clear status
                cx.editor.status_msg = None;

                let mode = cx.editor.mode();
                let (view, _) = current!(cx.editor);
                let focus = view.id;

                if let Some(on_next_key) = self.on_next_key.take() {
                    // if there's a command waiting input, do that first
                    on_next_key(&mut cx, key);
                } else {
                    match mode {
                        Mode::Insert => {
                            // let completion swallow the event if necessary
                            let mut consumed = false;
                            if let Some(completion) = &mut self.completion {
                                // use a fake context here
                                let mut cx = Context {
                                    editor: cx.editor,
                                    jobs: cx.jobs,
                                    scroll: None,
                                };
                                let res = completion.handle_event(event, &mut cx);

                                if let EventResult::Consumed(callback) = res {
                                    consumed = true;

                                    if callback.is_some() {
                                        // assume close_fn
                                        self.clear_completion(cx.editor);
                                    }
                                }
                            }

                            // if completion didn't take the event, we pass it onto commands
                            if !consumed {
                                if let Some(compl) = cx.editor.last_completion.take() {
                                    self.last_insert.1.push(InsertEvent::CompletionApply(compl));
                                }

                                self.insert_mode(&mut cx, key);

                                // record last_insert key
                                self.last_insert.1.push(InsertEvent::Key(key));

                                // lastly we recalculate completion
                                if let Some(completion) = &mut self.completion {
                                    completion.update(&mut cx);
                                    if completion.is_empty() {
                                        self.clear_completion(cx.editor);
                                    }
                                }
                            }
                        }
                        mode => self.command_mode(mode, &mut cx, key),
                    }
                }

                self.on_next_key = cx.on_next_key_callback.take();
                match self.on_next_key {
                    Some(_) => self.pseudo_pending.push(key),
                    None => self.pseudo_pending.clear(),
                }

                // appease borrowck
                let callback = cx.callback.take();

                // if the command consumed the last view, skip the render.
                // on the next loop cycle the Application will then terminate.
                if cx.editor.should_close() {
                    return EventResult::Ignored(None);
                }

                // if the focused view still exists and wasn't closed
                if cx.editor.tree.contains(focus) {
                    let config = cx.editor.config();
                    let mode = cx.editor.mode();
                    let view = view_mut!(cx.editor, focus);
                    let doc = doc_mut!(cx.editor, &view.doc);

                    view.ensure_cursor_in_view(doc, config.scrolloff);

                    // Store a history state if not in insert mode. This also takes care of
                    // committing changes when leaving insert mode.
                    if mode != Mode::Insert {
                        doc.append_changes_to_history(view.id);
                    }
                }

                EventResult::Consumed(callback)
            }

            Event::Mouse(event) => self.handle_mouse_event(event, &mut cx),
            Event::IdleTimeout => self.handle_idle_timeout(&mut cx),
            Event::FocusGained | Event::FocusLost => EventResult::Ignored(None),
        }
    }

    fn render(&mut self, area: Rect, surface: &mut Surface, cx: &mut Context) {
        // clear with background color
        surface.set_style(area, cx.editor.theme.get("ui.background"));
        let config = cx.editor.config();

        // check if bufferline should be rendered
        use helix_view::editor::BufferLine;
        let use_bufferline = match config.bufferline {
            BufferLine::Always => true,
            BufferLine::Multiple if cx.editor.documents.len() > 1 => true,
            _ => false,
        };

        // -1 for commandline and -1 for bufferline
        let mut editor_area = area.clip_bottom(1);
        if use_bufferline {
            editor_area = editor_area.clip_top(1);
        }

        // if the terminal size suddenly changed, we need to trigger a resize
        cx.editor.resize(editor_area);

        if use_bufferline {
            Self::render_bufferline(cx.editor, area.with_height(1), surface);
        }

        for (view, is_focused) in cx.editor.tree.views() {
            let doc = cx.editor.document(view.doc).unwrap();
            self.render_view(cx.editor, doc, view, area, surface, is_focused);
        }

        if config.auto_info {
            if let Some(mut info) = cx.editor.autoinfo.take() {
                info.render(area, surface, cx);
                cx.editor.autoinfo = Some(info)
            }
        }

        let key_width = 15u16; // for showing pending keys
        let mut status_msg_width = 0;

        // render status msg
        if let Some((status_msg, severity)) = &cx.editor.status_msg {
            status_msg_width = status_msg.width();
            use helix_view::editor::Severity;
            let style = if *severity == Severity::Error {
                cx.editor.theme.get("error")
            } else {
                cx.editor.theme.get("ui.text")
            };

            surface.set_string(
                area.x,
                area.y + area.height.saturating_sub(1),
                status_msg,
                style,
            );
        }

        if area.width.saturating_sub(status_msg_width as u16) > key_width {
            let mut disp = String::new();
            if let Some(count) = cx.editor.count {
                disp.push_str(&count.to_string())
            }
            for key in self.keymaps.pending() {
                disp.push_str(&key.key_sequence_format());
            }
            for key in &self.pseudo_pending {
                disp.push_str(&key.key_sequence_format());
            }
            let style = cx.editor.theme.get("ui.text");
            let macro_width = if cx.editor.macro_recording.is_some() {
                3
            } else {
                0
            };
            surface.set_string(
                area.x + area.width.saturating_sub(key_width + macro_width),
                area.y + area.height.saturating_sub(1),
                disp.get(disp.len().saturating_sub(key_width as usize)..)
                    .unwrap_or(&disp),
                style,
            );
            if let Some((reg, _)) = cx.editor.macro_recording {
                let disp = format!("[{}]", reg);
                let style = style
                    .fg(helix_view::graphics::Color::Yellow)
                    .add_modifier(Modifier::BOLD);
                surface.set_string(
                    area.x + area.width.saturating_sub(3),
                    area.y + area.height.saturating_sub(1),
                    &disp,
                    style,
                );
            }
        }

        if let Some(completion) = self.completion.as_mut() {
            completion.render(area, surface, cx);
        }
    }

    fn cursor(&self, _area: Rect, editor: &Editor) -> (Option<Position>, CursorKind) {
        match editor.cursor() {
            // All block cursors are drawn manually
            (pos, CursorKind::Block) => (pos, CursorKind::Hidden),
            cursor => cursor,
        }
    }
}

fn canonicalize_key(key: &mut KeyEvent) {
    if let KeyEvent {
        code: KeyCode::Char(_),
        modifiers: _,
    } = key
    {
        key.modifiers.remove(KeyModifiers::SHIFT)
    }
}<|MERGE_RESOLUTION|>--- conflicted
+++ resolved
@@ -373,23 +373,7 @@
         let mut warning_vec = Vec::new();
         let mut error_vec = Vec::new();
 
-<<<<<<< HEAD
-        let diagnostics = doc.shown_diagnostics();
-
-        // Diagnostics must be sorted by range. Otherwise, the merge strategy
-        // below would not be accurate.
-        debug_assert!(doc
-            .shown_diagnostics()
-            .collect::<Vec<_>>()
-            .as_slice()
-            .windows(2)
-            .all(|window| window[0].range.start <= window[1].range.start
-                && window[0].range.end <= window[1].range.end));
-
-        for diagnostic in diagnostics {
-=======
         for diagnostic in doc.diagnostics() {
->>>>>>> b07ef6be
             // Separate diagnostics into different Vecs by severity.
             let (vec, scope) = match diagnostic.severity {
                 Some(Severity::Info) => (&mut info_vec, info),
