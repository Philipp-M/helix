use crate::{
    commands,
    compositor::{Component, Context, Event, EventResult},
    job::{self, Callback},
    key,
    keymap::{KeymapResult, Keymaps},
    ui::{Completion, CompletionItem, ProgressSpinners},
};

use helix_core::{
    graphemes::{
        ensure_grapheme_boundary_next_byte, next_grapheme_boundary, prev_grapheme_boundary,
    },
    movement::Direction,
    syntax::{self, HighlightEvent},
<<<<<<< HEAD
    unicode::width::UnicodeWidthStr,
    visual_coords_at_pos, LineEnding, Position, Range, Selection, Transaction,
};
use helix_view::{
    apply_transaction,
=======
    unicode::{segmentation::UnicodeSegmentation, width::UnicodeWidthStr},
    LineEnding, Position, Range, Selection, Transaction,
};
use helix_view::{
    decorations::{TextAnnotation, TextAnnotationKind},
>>>>>>> 4d8be0a6
    document::{Mode, SCRATCH_BUFFER_NAME},
    editor::{CompleteAction, CursorShapeConfig},
    graphics::{Color, CursorKind, Modifier, Rect, Style},
    input::{KeyEvent, MouseButton, MouseEvent, MouseEventKind},
    keyboard::{KeyCode, KeyModifiers},
    Document, Editor, Theme, View,
};
use std::{borrow::Cow, cmp::min, num::NonZeroUsize, path::PathBuf};

use tui::buffer::Buffer as Surface;

use super::lsp::SignatureHelp;
use super::statusline;

pub struct EditorView {
    pub keymaps: Keymaps,
    on_next_key: Option<Box<dyn FnOnce(&mut commands::Context, KeyEvent)>>,
    pseudo_pending: Vec<KeyEvent>,
    last_insert: (commands::MappableCommand, Vec<InsertEvent>),
    pub(crate) completion: Option<Completion>,
    spinners: ProgressSpinners,
}

#[derive(Debug, Clone)]
pub enum InsertEvent {
    Key(KeyEvent),
    CompletionApply(CompleteAction),
    TriggerCompletion,
}

impl Default for EditorView {
    fn default() -> Self {
        Self::new(Keymaps::default())
    }
}

impl EditorView {
    pub fn new(keymaps: Keymaps) -> Self {
        Self {
            keymaps,
            on_next_key: None,
            pseudo_pending: Vec::new(),
            last_insert: (commands::MappableCommand::normal_mode, Vec::new()),
            completion: None,
            spinners: ProgressSpinners::default(),
        }
    }

    pub fn spinners_mut(&mut self) -> &mut ProgressSpinners {
        &mut self.spinners
    }

    pub fn render_view(
        &self,
        editor: &Editor,
        doc: &Document,
        view: &View,
        viewport: Rect,
        surface: &mut Surface,
        is_focused: bool,
    ) {
        let inner = view.inner_area(doc);
        let area = view.area;
        let theme = &editor.theme;
        let config = editor.config();

        // DAP: Highlight current stack frame position
        let stack_frame = editor.debugger.as_ref().and_then(|debugger| {
            if let (Some(frame), Some(thread_id)) = (debugger.active_frame, debugger.thread_id) {
                debugger
                    .stack_frames
                    .get(&thread_id)
                    .and_then(|bt| bt.get(frame))
            } else {
                None
            }
        });
        if let Some(frame) = stack_frame {
            if doc.path().is_some()
                && frame
                    .source
                    .as_ref()
                    .and_then(|source| source.path.as_ref())
                    == doc.path()
            {
                let line = frame.line - 1; // convert to 0-indexing
                if line >= view.offset.row && line < view.offset.row + area.height as usize {
                    surface.set_style(
                        Rect::new(
                            area.x,
                            area.y + (line - view.offset.row) as u16,
                            area.width,
                            1,
                        ),
                        theme.get("ui.highlight"),
                    );
                }
            }
        }

        if is_focused && config.cursorline {
            Self::highlight_cursorline(doc, view, surface, theme);
        }
        if is_focused && config.cursorcolumn {
            Self::highlight_cursorcolumn(doc, view, surface, theme);
        }

        let mut highlights = Self::doc_syntax_highlights(doc, view.offset, inner.height, theme);
        for diagnostic in Self::doc_diagnostics_highlights(doc, theme) {
            // Most of the `diagnostic` Vecs are empty most of the time. Skipping
            // a merge for any empty Vec saves a significant amount of work.
            if diagnostic.is_empty() {
                continue;
            }
            highlights = Box::new(syntax::merge(highlights, diagnostic));
        }
        let highlights: Box<dyn Iterator<Item = HighlightEvent>> = if is_focused {
            Box::new(syntax::merge(
                highlights,
                Self::doc_selection_highlights(
                    editor.mode(),
                    doc,
                    view,
                    theme,
                    &config.cursor_shape,
                ),
            ))
        } else {
            Box::new(highlights)
        };

        Self::render_text_highlights(doc, view.offset, inner, surface, theme, highlights, &config);
        Self::render_gutter(editor, doc, view, view.area, surface, theme, is_focused);
        Self::render_rulers(editor, doc, view, inner, surface, theme);

        if is_focused {
            Self::render_focused_view_elements(view, doc, inner, theme, surface);
        }

        // if we're not at the edge of the screen, draw a right border
        if viewport.right() != view.area.right() {
            let x = area.right();
            let border_style = theme.get("ui.window");
            for y in area.top()..area.bottom() {
                surface[(x, y)]
                    .set_symbol(tui::symbols::line::VERTICAL)
                    //.set_symbol(" ")
                    .set_style(border_style);
            }
        }

        Self::render_diagnostics(doc, view, inner, surface, theme);

        let statusline_area = view
            .area
            .clip_top(view.area.height.saturating_sub(1))
            .clip_bottom(1); // -1 from bottom to remove commandline

        let mut context =
            statusline::RenderContext::new(editor, doc, view, is_focused, &self.spinners);

        statusline::render(&mut context, statusline_area, surface);
    }

    pub fn render_rulers(
        editor: &Editor,
        doc: &Document,
        view: &View,
        viewport: Rect,
        surface: &mut Surface,
        theme: &Theme,
    ) {
        let editor_rulers = &editor.config().rulers;
        let ruler_theme = theme
            .try_get("ui.virtual.ruler")
            .unwrap_or_else(|| Style::default().bg(Color::Red));

        let rulers = doc
            .language_config()
            .and_then(|config| config.rulers.as_ref())
            .unwrap_or(editor_rulers);

        rulers
            .iter()
            // View might be horizontally scrolled, convert from absolute distance
            // from the 1st column to relative distance from left of viewport
            .filter_map(|ruler| ruler.checked_sub(1 + view.offset.col as u16))
            .filter(|ruler| ruler < &viewport.width)
            .map(|ruler| viewport.clip_left(ruler).with_width(1))
            .for_each(|area| surface.set_style(area, ruler_theme))
    }

    /// Get syntax highlights for a document in a view represented by the first line
    /// and column (`offset`) and the last line. This is done instead of using a view
    /// directly to enable rendering syntax highlighted docs anywhere (eg. picker preview)
    pub fn doc_syntax_highlights<'doc>(
        doc: &'doc Document,
        offset: Position,
        height: u16,
        _theme: &Theme,
    ) -> Box<dyn Iterator<Item = HighlightEvent> + 'doc> {
        let text = doc.text().slice(..);

        let range = {
            // Calculate viewport byte ranges:
            // Saturating subs to make it inclusive zero indexing.
            let last_line = doc.text().len_lines().saturating_sub(1);
            let last_visible_line = (offset.row + height as usize)
                .saturating_sub(1)
                .min(last_line);
            let start = text.line_to_byte(offset.row.min(last_line));
            let end = text.line_to_byte(last_visible_line + 1);

            start..end
        };

        match doc.syntax() {
            Some(syntax) => {
                let iter = syntax
                    // TODO: range doesn't actually restrict source, just highlight range
                    .highlight_iter(text.slice(..), Some(range), None)
                    .map(|event| event.unwrap())
                    .map(move |event| match event {
                        // TODO: use byte slices directly
                        // convert byte offsets to char offset
                        HighlightEvent::Source { start, end } => {
                            let start =
                                text.byte_to_char(ensure_grapheme_boundary_next_byte(text, start));
                            let end =
                                text.byte_to_char(ensure_grapheme_boundary_next_byte(text, end));
                            HighlightEvent::Source { start, end }
                        }
                        event => event,
                    });

                Box::new(iter)
            }
            None => Box::new(
                [HighlightEvent::Source {
                    start: text.byte_to_char(range.start),
                    end: text.byte_to_char(range.end),
                }]
                .into_iter(),
            ),
        }
    }

    /// Get highlight spans for document diagnostics
    pub fn doc_diagnostics_highlights(
        doc: &Document,
        theme: &Theme,
    ) -> [Vec<(usize, std::ops::Range<usize>)>; 5] {
        use helix_core::diagnostic::Severity;
        let get_scope_of = |scope| {
            theme
            .find_scope_index(scope)
            // get one of the themes below as fallback values
            .or_else(|| theme.find_scope_index("diagnostic"))
            .or_else(|| theme.find_scope_index("ui.cursor"))
            .or_else(|| theme.find_scope_index("ui.selection"))
            .expect(
                "at least one of the following scopes must be defined in the theme: `diagnostic`, `ui.cursor`, or `ui.selection`",
            )
        };

        // basically just queries the theme color defined in the config
        let hint = get_scope_of("diagnostic.hint");
        let info = get_scope_of("diagnostic.info");
        let warning = get_scope_of("diagnostic.warning");
        let error = get_scope_of("diagnostic.error");
        let r#default = get_scope_of("diagnostic"); // this is a bit redundant but should be fine

        let mut default_vec: Vec<(usize, std::ops::Range<usize>)> = Vec::new();
        let mut info_vec = Vec::new();
        let mut hint_vec = Vec::new();
        let mut warning_vec = Vec::new();
        let mut error_vec = Vec::new();

        for diagnostic in doc.diagnostics() {
            // Separate diagnostics into different Vecs by severity.
            let (vec, scope) = match diagnostic.severity {
                Some(Severity::Info) => (&mut info_vec, info),
                Some(Severity::Hint) => (&mut hint_vec, hint),
                Some(Severity::Warning) => (&mut warning_vec, warning),
                Some(Severity::Error) => (&mut error_vec, error),
                _ => (&mut default_vec, r#default),
            };

            // If any diagnostic overlaps ranges with the prior diagnostic,
            // merge the two together. Otherwise push a new span.
            match vec.last_mut() {
                Some((_, range)) if diagnostic.range.start <= range.end => {
                    // This branch merges overlapping diagnostics, assuming that the current
                    // diagnostic starts on range.start or later. If this assertion fails,
                    // we will discard some part of `diagnostic`. This implies that
                    // `doc.diagnostics()` is not sorted by `diagnostic.range`.
                    debug_assert!(range.start <= diagnostic.range.start);
                    range.end = diagnostic.range.end.max(range.end)
                }
                _ => vec.push((scope, diagnostic.range.start..diagnostic.range.end)),
            }
        }

        [default_vec, info_vec, hint_vec, warning_vec, error_vec]
    }

    /// Get highlight spans for selections in a document view.
    pub fn doc_selection_highlights(
        mode: Mode,
        doc: &Document,
        view: &View,
        theme: &Theme,
        cursor_shape_config: &CursorShapeConfig,
    ) -> Vec<(usize, std::ops::Range<usize>)> {
        let text = doc.text().slice(..);
        let selection = doc.selection(view.id);
        let primary_idx = selection.primary_index();

        let cursorkind = cursor_shape_config.from_mode(mode);
        let cursor_is_block = cursorkind == CursorKind::Block;

        let selection_scope = theme
            .find_scope_index("ui.selection")
            .expect("could not find `ui.selection` scope in the theme!");
        let base_cursor_scope = theme
            .find_scope_index("ui.cursor")
            .unwrap_or(selection_scope);

        let cursor_scope = match mode {
            Mode::Insert => theme.find_scope_index("ui.cursor.insert"),
            Mode::Select => theme.find_scope_index("ui.cursor.select"),
            Mode::Normal => Some(base_cursor_scope),
        }
        .unwrap_or(base_cursor_scope);

        let primary_cursor_scope = theme
            .find_scope_index("ui.cursor.primary")
            .unwrap_or(cursor_scope);
        let primary_selection_scope = theme
            .find_scope_index("ui.selection.primary")
            .unwrap_or(selection_scope);

        let mut spans: Vec<(usize, std::ops::Range<usize>)> = Vec::new();
        for (i, range) in selection.iter().enumerate() {
            let selection_is_primary = i == primary_idx;
            let (cursor_scope, selection_scope) = if selection_is_primary {
                (primary_cursor_scope, primary_selection_scope)
            } else {
                (cursor_scope, selection_scope)
            };

            // Special-case: cursor at end of the rope.
            if range.head == range.anchor && range.head == text.len_chars() {
                if !selection_is_primary || cursor_is_block {
                    // Bar and underline cursors are drawn by the terminal
                    // BUG: If the editor area loses focus while having a bar or
                    // underline cursor (eg. when a regex prompt has focus) then
                    // the primary cursor will be invisible. This doesn't happen
                    // with block cursors since we manually draw *all* cursors.
                    spans.push((cursor_scope, range.head..range.head + 1));
                }
                continue;
            }

            let range = range.min_width_1(text);
            if range.head > range.anchor {
                // Standard case.
                let cursor_start = prev_grapheme_boundary(text, range.head);
                spans.push((selection_scope, range.anchor..cursor_start));
                if !selection_is_primary || cursor_is_block {
                    spans.push((cursor_scope, cursor_start..range.head));
                }
            } else {
                // Reverse case.
                let cursor_end = next_grapheme_boundary(text, range.head);
                if !selection_is_primary || cursor_is_block {
                    spans.push((cursor_scope, range.head..cursor_end));
                }
                spans.push((selection_scope, cursor_end..range.anchor));
            }
        }

        spans
    }

    pub fn render_text_highlights<H: Iterator<Item = HighlightEvent>>(
        doc: &Document,
        offset: Position,
        viewport: Rect,
        surface: &mut Surface,
        theme: &Theme,
        highlights: H,
        config: &helix_view::editor::Config,
    ) {
        let whitespace = &config.whitespace;
        use helix_view::editor::WhitespaceRenderValue;

        // It's slightly more efficient to produce a full RopeSlice from the Rope, then slice that a bunch
        // of times than it is to always call Rope::slice/get_slice (it will internally always hit RSEnum::Light).
        let text = doc.text().slice(..);
        let last_line = std::cmp::min(
            // Saturating subs to make it inclusive zero indexing.
            (offset.row + viewport.height as usize).saturating_sub(1),
            doc.text().len_lines().saturating_sub(1),
        );

        let characters = &whitespace.characters;

        let mut spans = Vec::new();
        let mut visual_x = 0usize;
        let mut line = 0u16;
        let tab_width = doc.tab_width();
        let tab = if whitespace.render.tab() == WhitespaceRenderValue::All {
            std::iter::once(characters.tab)
                .chain(std::iter::repeat(characters.tabpad).take(tab_width - 1))
                .collect()
        } else {
            " ".repeat(tab_width)
        };
        let space = characters.space.to_string();
        let nbsp = characters.nbsp.to_string();
        let newline = if whitespace.render.newline() == WhitespaceRenderValue::All {
            characters.newline.to_string()
        } else {
            " ".to_string()
        };
        let indent_guide_char = config.indent_guides.character.to_string();

        let text_style = theme.get("ui.text");
        let whitespace_style = theme.get("ui.virtual.whitespace");

        let mut is_in_indent_area = true;
        let mut last_line_indent_level = 0;

        // use whitespace style as fallback for indent-guide
        let indent_guide_style = text_style.patch(
            theme
                .try_get("ui.virtual.indent-guide")
                .unwrap_or_else(|| theme.get("ui.virtual.whitespace")),
        );

        let draw_indent_guides = |indent_level, line, surface: &mut Surface| {
            if !config.indent_guides.render {
                return;
            }

            let starting_indent =
                (offset.col / tab_width) + config.indent_guides.skip_levels as usize;

            // Don't draw indent guides outside of view
            let end_indent = min(
                indent_level,
                // Add tab_width - 1 to round up, since the first visible
                // indent might be a bit after offset.col
                offset.col + viewport.width as usize + (tab_width - 1),
            ) / tab_width;

            for i in starting_indent..end_indent {
                let x = (viewport.x as usize + (i * tab_width) - offset.col) as u16;
                let y = viewport.y + line;
                debug_assert!(surface.in_bounds(x, y));
                surface.set_string(x, y, &indent_guide_char, indent_guide_style);
            }
        };

        // It's slightly more efficient to produce a full RopeSlice from the Rope, then slice that a bunch
        // of times than it is to always call Rope::slice/get_slice (it will internally always hit RSEnum::Light).
        let text = text.slice(..);
        let out_of_bounds = |visual_x: u16| {
            visual_x < offset.col as u16 || visual_x >= viewport.width + offset.col as u16
        };

        let render_annotation =
            |annot: &TextAnnotation, line: u16, pos: u16, surface: &mut Surface| {
                let mut visual_x = pos;
                for grapheme in annot.text.graphemes(true) {
                    if out_of_bounds(visual_x) {
                        break;
                    }
                    surface.set_string(
                        viewport.x + visual_x - offset.col as u16,
                        viewport.y + line,
                        grapheme,
                        annot.style,
                    );
                    visual_x = visual_x.saturating_add(grapheme.width() as u16);
                }
            };

        let text_annotations = doc
            .text_annotations()
            .iter()
            .flat_map(|(_, annots)| annots)
            .filter(|annot| (offset.row..last_line).contains(&annot.line))
            .collect::<Vec<_>>();

        'outer: for event in highlights {
            match event {
                HighlightEvent::HighlightStart(span) => {
                    spans.push(span);
                }
                HighlightEvent::HighlightEnd => {
                    spans.pop();
                }
                HighlightEvent::Source { start, end } => {
                    let is_trailing_cursor = text.len_chars() < end;

                    // `unwrap_or_else` part is for off-the-end indices of
                    // the rope, to allow cursor highlighting at the end
                    // of the rope.
                    let text = text.get_slice(start..end).unwrap_or_else(|| " ".into());
                    let style = spans
                        .iter()
                        .fold(text_style, |acc, span| acc.patch(theme.highlight(span.0)));

                    let space = if whitespace.render.space() == WhitespaceRenderValue::All
                        && !is_trailing_cursor
                    {
                        &space
                    } else {
                        " "
                    };

                    let nbsp = if whitespace.render.nbsp() == WhitespaceRenderValue::All
                        && text.len_chars() < end
                    {
                        &nbsp
                    } else {
                        " "
                    };

                    use helix_core::graphemes::{grapheme_width, RopeGraphemes};

                    for grapheme in RopeGraphemes::new(text) {
<<<<<<< HEAD
                        let out_of_bounds = offset.col > visual_x
                            || visual_x >= viewport.width as usize + offset.col;

=======
>>>>>>> 4d8be0a6
                        if LineEnding::from_rope_slice(&grapheme).is_some() {
                            if !out_of_bounds(visual_x) {
                                // we still want to render an empty cell with the style
                                surface.set_string(
                                    (viewport.x as usize + visual_x - offset.col) as u16,
                                    viewport.y + line,
                                    &newline,
                                    style.patch(whitespace_style),
                                );
                                visual_x += 1;
                            }

                            draw_indent_guides(last_line_indent_level, line, surface);

                            if let Some(annot) = text_annotations
                                .iter()
                                .find(|t| t.kind.is_eol() && t.line == offset.row + line as usize)
                            {
                                render_annotation(annot, line, visual_x, surface);
                            }

                            visual_x = 0;
                            line += 1;
                            is_in_indent_area = true;

                            // TODO: with proper iter this shouldn't be necessary
                            if line >= viewport.height {
                                break 'outer;
                            }
                        } else {
                            let grapheme = Cow::from(grapheme);
                            let is_whitespace;

                            let (display_grapheme, width) = if grapheme == "\t" {
                                is_whitespace = true;
                                // make sure we display tab as appropriate amount of spaces
                                let visual_tab_width = tab_width - (visual_x % tab_width);
                                let grapheme_tab_width =
                                    helix_core::str_utils::char_to_byte_idx(&tab, visual_tab_width);

                                (&tab[..grapheme_tab_width], visual_tab_width)
                            } else if grapheme == " " {
                                is_whitespace = true;
                                (space, 1)
                            } else if grapheme == "\u{00A0}" {
                                is_whitespace = true;
                                (nbsp, 1)
                            } else {
                                is_whitespace = false;
                                // Cow will prevent allocations if span contained in a single slice
                                // which should really be the majority case
                                let width = grapheme_width(&grapheme);
                                (grapheme.as_ref(), width)
                            };

                            let cut_off_start = offset.col.saturating_sub(visual_x);

                            if !out_of_bounds(visual_x) {
                                // if we're offscreen just keep going until we hit a new line
                                surface.set_string(
                                    (viewport.x as usize + visual_x - offset.col) as u16,
                                    viewport.y + line,
                                    display_grapheme,
                                    if is_whitespace {
                                        style.patch(whitespace_style)
                                    } else {
                                        style
                                    },
                                );
                            } else if cut_off_start != 0 && cut_off_start < width {
                                // partially on screen
                                let rect = Rect::new(
                                    viewport.x,
                                    viewport.y + line,
                                    (width - cut_off_start) as u16,
                                    1,
                                );
                                surface.set_style(
                                    rect,
                                    if is_whitespace {
                                        style.patch(whitespace_style)
                                    } else {
                                        style
                                    },
                                );
                            }

                            if is_in_indent_area && !(grapheme == " " || grapheme == "\t") {
                                draw_indent_guides(visual_x, line, surface);
                                is_in_indent_area = false;
                                last_line_indent_level = visual_x;
                            }

                            visual_x = visual_x.saturating_add(width);
                        }
                    }
                }
            }
        }

        for annot in &text_annotations {
            if let TextAnnotationKind::Overlay(visual_x) = annot.kind {
                let line = (annot.line - offset.row) as u16;
                render_annotation(annot, line, visual_x as u16, surface);
            }
        }
    }

    /// Render brace match, etc (meant for the focused view only)
    pub fn render_focused_view_elements(
        view: &View,
        doc: &Document,
        viewport: Rect,
        theme: &Theme,
        surface: &mut Surface,
    ) {
        // Highlight matching braces
        if let Some(syntax) = doc.syntax() {
            let text = doc.text().slice(..);
            use helix_core::match_brackets;
            let pos = doc.selection(view.id).primary().cursor(text);

            let pos = match_brackets::find_matching_bracket(syntax, doc.text(), pos)
                .and_then(|pos| view.screen_coords_at_pos(doc, text, pos));

            if let Some(pos) = pos {
                // ensure col is on screen
                if (pos.col as u16) < viewport.width + view.offset.col as u16
                    && pos.col >= view.offset.col
                {
                    let style = theme.try_get("ui.cursor.match").unwrap_or_else(|| {
                        Style::default()
                            .add_modifier(Modifier::REVERSED)
                            .add_modifier(Modifier::DIM)
                    });

                    surface[(viewport.x + pos.col as u16, viewport.y + pos.row as u16)]
                        .set_style(style);
                }
            }
        }
    }

    /// Render bufferline at the top
    pub fn render_bufferline(editor: &Editor, viewport: Rect, surface: &mut Surface) {
        let scratch = PathBuf::from(SCRATCH_BUFFER_NAME); // default filename to use for scratch buffer
        surface.clear_with(
            viewport,
            editor
                .theme
                .try_get("ui.bufferline.background")
                .unwrap_or_else(|| editor.theme.get("ui.statusline")),
        );

        let bufferline_active = editor
            .theme
            .try_get("ui.bufferline.active")
            .unwrap_or_else(|| editor.theme.get("ui.statusline.active"));

        let bufferline_inactive = editor
            .theme
            .try_get("ui.bufferline")
            .unwrap_or_else(|| editor.theme.get("ui.statusline.inactive"));

        let mut x = viewport.x;
        let current_doc = view!(editor).doc;

        for doc in editor.documents() {
            let fname = doc
                .path()
                .unwrap_or(&scratch)
                .file_name()
                .unwrap_or_default()
                .to_str()
                .unwrap_or_default();

            let style = if current_doc == doc.id() {
                bufferline_active
            } else {
                bufferline_inactive
            };

            let text = format!(" {}{} ", fname, if doc.is_modified() { "[+]" } else { "" });
            let used_width = viewport.x.saturating_sub(x);
            let rem_width = surface.area.width.saturating_sub(used_width);

            x = surface
                .set_stringn(x, viewport.y, text, rem_width as usize, style)
                .0;

            if x >= surface.area.right() {
                break;
            }
        }
    }

    pub fn render_gutter(
        editor: &Editor,
        doc: &Document,
        view: &View,
        viewport: Rect,
        surface: &mut Surface,
        theme: &Theme,
        is_focused: bool,
    ) {
        let text = doc.text().slice(..);
        let last_line = view.last_line(doc);

        // it's used inside an iterator so the collect isn't needless:
        // https://github.com/rust-lang/rust-clippy/issues/6164
        #[allow(clippy::needless_collect)]
        let cursors: Vec<_> = doc
            .selection(view.id)
            .iter()
            .map(|range| range.cursor_line(text))
            .collect();

        let mut offset = 0;

        let gutter_style = theme.get("ui.gutter");
        let gutter_selected_style = theme.get("ui.gutter.selected");

        // avoid lots of small allocations by reusing a text buffer for each line
        let mut text = String::with_capacity(8);

        for gutter_type in view.gutters() {
            let mut gutter = gutter_type.style(editor, doc, view, theme, is_focused);
            let width = gutter_type.width(view, doc);
            text.reserve(width); // ensure there's enough space for the gutter
            for (i, line) in (view.offset.row..(last_line + 1)).enumerate() {
                let selected = cursors.contains(&line);
                let x = viewport.x + offset;
                let y = viewport.y + i as u16;

                let gutter_style = if selected {
                    gutter_selected_style
                } else {
                    gutter_style
                };

                if let Some(style) = gutter(line, selected, &mut text) {
                    surface.set_stringn(x, y, &text, width, gutter_style.patch(style));
                } else {
                    surface.set_style(
                        Rect {
                            x,
                            y,
                            width: width as u16,
                            height: 1,
                        },
                        gutter_style,
                    );
                }
                text.clear();
            }

            offset += width as u16;
        }
    }

    pub fn render_diagnostics(
        doc: &Document,
        view: &View,
        viewport: Rect,
        surface: &mut Surface,
        theme: &Theme,
    ) {
        use helix_core::diagnostic::Severity;
        use tui::{
            layout::Alignment,
            text::Text,
            widgets::{Paragraph, Widget, Wrap},
        };

        let cursor = doc
            .selection(view.id)
            .primary()
            .cursor(doc.text().slice(..));

        let diagnostics = doc.shown_diagnostics().filter(|diagnostic| {
            diagnostic.range.start <= cursor && diagnostic.range.end >= cursor
        });

        let warning = theme.get("warning");
        let error = theme.get("error");
        let info = theme.get("info");
        let hint = theme.get("hint");

        let mut lines = Vec::new();
        let background_style = theme.get("ui.background");
        for diagnostic in diagnostics {
            let style = Style::reset()
                .patch(background_style)
                .patch(match diagnostic.severity {
                    Some(Severity::Error) => error,
                    Some(Severity::Warning) | None => warning,
                    Some(Severity::Info) => info,
                    Some(Severity::Hint) => hint,
                });
            let text = Text::styled(&diagnostic.message, style);
            lines.extend(text.lines);
        }

        let paragraph = Paragraph::new(lines)
            .alignment(Alignment::Right)
            .wrap(Wrap { trim: true });
        let width = 100.min(viewport.width);
        let height = 15.min(viewport.height);
        paragraph.render(
            Rect::new(viewport.right() - width, viewport.y + 1, width, height),
            surface,
        );
    }

    /// Apply the highlighting on the lines where a cursor is active
    pub fn highlight_cursorline(doc: &Document, view: &View, surface: &mut Surface, theme: &Theme) {
        let text = doc.text().slice(..);
        let last_line = view.last_line(doc);

        let primary_line = doc.selection(view.id).primary().cursor_line(text);

        // The secondary_lines do contain the primary_line, it doesn't matter
        // as the else-if clause in the loop later won't test for the
        // secondary_lines if primary_line == line.
        // It's used inside a loop so the collect isn't needless:
        // https://github.com/rust-lang/rust-clippy/issues/6164
        #[allow(clippy::needless_collect)]
        let secondary_lines: Vec<_> = doc
            .selection(view.id)
            .iter()
            .map(|range| range.cursor_line(text))
            .collect();

        let primary_style = theme.get("ui.cursorline.primary");
        let secondary_style = theme.get("ui.cursorline.secondary");

        for line in view.offset.row..(last_line + 1) {
            let area = Rect::new(
                view.area.x,
                view.area.y + (line - view.offset.row) as u16,
                view.area.width,
                1,
            );
            if primary_line == line {
                surface.set_style(area, primary_style);
            } else if secondary_lines.binary_search(&line).is_ok() {
                surface.set_style(area, secondary_style);
            }
        }
    }

    /// Apply the highlighting on the columns where a cursor is active
    pub fn highlight_cursorcolumn(
        doc: &Document,
        view: &View,
        surface: &mut Surface,
        theme: &Theme,
    ) {
        let text = doc.text().slice(..);

        // Manual fallback behaviour:
        // ui.cursorcolumn.{p/s} -> ui.cursorcolumn -> ui.cursorline.{p/s}
        let primary_style = theme
            .try_get_exact("ui.cursorcolumn.primary")
            .or_else(|| theme.try_get_exact("ui.cursorcolumn"))
            .unwrap_or_else(|| theme.get("ui.cursorline.primary"));
        let secondary_style = theme
            .try_get_exact("ui.cursorcolumn.secondary")
            .or_else(|| theme.try_get_exact("ui.cursorcolumn"))
            .unwrap_or_else(|| theme.get("ui.cursorline.secondary"));

        let inner_area = view.inner_area(doc);
        let offset = view.offset.col;

        let selection = doc.selection(view.id);
        let primary = selection.primary();
        for range in selection.iter() {
            let is_primary = primary == *range;

            let Position { row: _, col } =
                visual_coords_at_pos(text, range.cursor(text), doc.tab_width());
            // if the cursor is horizontally in the view
            if col >= offset && inner_area.width > (col - offset) as u16 {
                let area = Rect::new(
                    inner_area.x + (col - offset) as u16,
                    view.area.y,
                    1,
                    view.area.height,
                );
                if is_primary {
                    surface.set_style(area, primary_style)
                } else {
                    surface.set_style(area, secondary_style)
                }
            }
        }
    }

    /// Handle events by looking them up in `self.keymaps`. Returns None
    /// if event was handled (a command was executed or a subkeymap was
    /// activated). Only KeymapResult::{NotFound, Cancelled} is returned
    /// otherwise.
    fn handle_keymap_event(
        &mut self,
        mode: Mode,
        cxt: &mut commands::Context,
        event: KeyEvent,
    ) -> Option<KeymapResult> {
        let mut last_mode = mode;
        self.pseudo_pending.extend(self.keymaps.pending());
        let key_result = self.keymaps.get(mode, event);
        cxt.editor.autoinfo = self.keymaps.sticky().map(|node| node.infobox());

        let mut execute_command = |command: &commands::MappableCommand| {
            command.execute(cxt);
            let current_mode = cxt.editor.mode();
            match (last_mode, current_mode) {
                (Mode::Normal, Mode::Insert) => {
                    // HAXX: if we just entered insert mode from normal, clear key buf
                    // and record the command that got us into this mode.

                    // how we entered insert mode is important, and we should track that so
                    // we can repeat the side effect.
                    self.last_insert.0 = command.clone();
                    self.last_insert.1.clear();

                    commands::signature_help_impl(cxt, commands::SignatureHelpInvoked::Automatic);
                }
                (Mode::Insert, Mode::Normal) => {
                    // if exiting insert mode, remove completion
                    self.completion = None;

                    // TODO: Use an on_mode_change hook to remove signature help
                    cxt.jobs.callback(async {
                        let call: job::Callback =
                            Callback::EditorCompositor(Box::new(|_editor, compositor| {
                                compositor.remove(SignatureHelp::ID);
                            }));
                        Ok(call)
                    });
                }
                _ => (),
            }
            last_mode = current_mode;
        };

        match &key_result {
            KeymapResult::Matched(command) => {
                execute_command(command);
            }
            KeymapResult::Pending(node) => cxt.editor.autoinfo = Some(node.infobox()),
            KeymapResult::MatchedSequence(commands) => {
                for command in commands {
                    execute_command(command);
                }
            }
            KeymapResult::NotFound | KeymapResult::Cancelled(_) => return Some(key_result),
        }
        None
    }

    fn insert_mode(&mut self, cx: &mut commands::Context, event: KeyEvent) {
        if let Some(keyresult) = self.handle_keymap_event(Mode::Insert, cx, event) {
            match keyresult {
                KeymapResult::NotFound => {
                    if let Some(ch) = event.char() {
                        commands::insert::insert_char(cx, ch)
                    }
                }
                KeymapResult::Cancelled(pending) => {
                    for ev in pending {
                        match ev.char() {
                            Some(ch) => commands::insert::insert_char(cx, ch),
                            None => {
                                if let KeymapResult::Matched(command) =
                                    self.keymaps.get(Mode::Insert, ev)
                                {
                                    command.execute(cx);
                                }
                            }
                        }
                    }
                }
                _ => unreachable!(),
            }
        }
    }

    fn command_mode(&mut self, mode: Mode, cxt: &mut commands::Context, event: KeyEvent) {
        match (event, cxt.editor.count) {
            // count handling
            (key!(i @ '0'), Some(_)) | (key!(i @ '1'..='9'), _) => {
                let i = i.to_digit(10).unwrap() as usize;
                cxt.editor.count =
                    std::num::NonZeroUsize::new(cxt.editor.count.map_or(i, |c| c.get() * 10 + i));
            }
            // special handling for repeat operator
            (key!('.'), _) if self.keymaps.pending().is_empty() => {
                for _ in 0..cxt.editor.count.map_or(1, NonZeroUsize::into) {
                    // first execute whatever put us into insert mode
                    self.last_insert.0.execute(cxt);
                    // then replay the inputs
                    for key in self.last_insert.1.clone() {
                        match key {
                            InsertEvent::Key(key) => self.insert_mode(cxt, key),
                            InsertEvent::CompletionApply(compl) => {
                                let (view, doc) = current!(cxt.editor);

                                doc.restore(view);

                                let text = doc.text().slice(..);
                                let cursor = doc.selection(view.id).primary().cursor(text);

                                let shift_position =
                                    |pos: usize| -> usize { pos + cursor - compl.trigger_offset };

                                let tx = Transaction::change(
                                    doc.text(),
                                    compl.changes.iter().cloned().map(|(start, end, t)| {
                                        (shift_position(start), shift_position(end), t)
                                    }),
                                );
                                apply_transaction(&tx, doc, view);
                            }
                            InsertEvent::TriggerCompletion => {
                                let (_, doc) = current!(cxt.editor);
                                doc.savepoint();
                            }
                        }
                    }
                }
                cxt.editor.count = None;
            }
            _ => {
                // set the count
                cxt.count = cxt.editor.count;
                // TODO: edge case: 0j -> reset to 1
                // if this fails, count was Some(0)
                // debug_assert!(cxt.count != 0);

                // set the register
                cxt.register = cxt.editor.selected_register.take();

                self.handle_keymap_event(mode, cxt, event);
                if self.keymaps.pending().is_empty() {
                    cxt.editor.count = None
                }
            }
        }
    }

    pub fn set_completion(
        &mut self,
        editor: &mut Editor,
        items: Vec<CompletionItem>,
        start_offset: usize,
        trigger_offset: usize,
        size: Rect,
    ) {
        let mut completion = Completion::new(editor, items, start_offset, trigger_offset);

        if completion.is_empty() {
            // skip if we got no completion results
            return;
        }

        // Immediately initialize a savepoint
        doc_mut!(editor).savepoint();

        editor.last_completion = None;
        self.last_insert.1.push(InsertEvent::TriggerCompletion);

        // TODO : propagate required size on resize to completion too
        completion.required_size((size.width, size.height));
        self.completion = Some(completion);
    }

    pub fn set_or_extend_completion(
        &mut self,
        editor: &mut Editor,
        items: Vec<CompletionItem>,
        start_offset: usize,
        trigger_offset: usize,
        size: Rect,
    ) {
        // cheap check, if the completion menu resulted of the same 'completion' trigger (e.g. by commands::completion)
        // TODO test/check if this is enough/safe...
        match &mut self.completion {
            Some(completion)
                if start_offset == completion.start_offset()
                    && completion.trigger_offset() == trigger_offset =>
            {
                completion.add_completion_items(items)
            }
            _ => self.set_completion(editor, items, start_offset, trigger_offset, size),
        }
    }

    pub fn clear_completion(&mut self, editor: &mut Editor) {
        self.completion = None;

        // Clear any savepoints
        let doc = doc_mut!(editor);
        doc.savepoint = None;
        editor.clear_idle_timer(); // don't retrigger
    }

    pub fn handle_idle_timeout(&mut self, cx: &mut commands::Context) -> EventResult {
        if let Some(completion) = &mut self.completion {
            return if completion.ensure_item_resolved(cx) {
                EventResult::Consumed(None)
            } else {
                EventResult::Ignored(None)
            };
        }

        if cx.editor.mode != Mode::Insert || !cx.editor.config().auto_completion {
            return EventResult::Ignored(None);
        }

        crate::commands::insert::idle_completion(cx);

        EventResult::Consumed(None)
    }
}

impl EditorView {
    fn handle_mouse_event(
        &mut self,
        event: &MouseEvent,
        cxt: &mut commands::Context,
    ) -> EventResult {
        let config = cxt.editor.config();
        let MouseEvent {
            kind,
            row,
            column,
            modifiers,
            ..
        } = *event;

        let pos_and_view = |editor: &Editor, row, column| {
            editor.tree.views().find_map(|(view, _focus)| {
                view.pos_at_screen_coords(&editor.documents[&view.doc], row, column)
                    .map(|pos| (pos, view.id))
            })
        };

        let gutter_coords_and_view = |editor: &Editor, row, column| {
            editor.tree.views().find_map(|(view, _focus)| {
                view.gutter_coords_at_screen_coords(row, column)
                    .map(|coords| (coords, view.id))
            })
        };

        match kind {
            MouseEventKind::Down(MouseButton::Left) => {
                let editor = &mut cxt.editor;

                if let Some((pos, view_id)) = pos_and_view(editor, row, column) {
                    let doc = doc_mut!(editor, &view!(editor, view_id).doc);

                    if modifiers == KeyModifiers::ALT {
                        let selection = doc.selection(view_id).clone();
                        doc.set_selection(view_id, selection.push(Range::point(pos)));
                    } else {
                        doc.set_selection(view_id, Selection::point(pos));
                    }

                    editor.focus(view_id);

                    return EventResult::Consumed(None);
                }

                if let Some((coords, view_id)) = gutter_coords_and_view(editor, row, column) {
                    editor.focus(view_id);

                    let (view, doc) = current!(cxt.editor);

                    let path = match doc.path() {
                        Some(path) => path.clone(),
                        None => return EventResult::Ignored(None),
                    };

                    let line = coords.row + view.offset.row;
                    if line < doc.text().len_lines() {
                        commands::dap_toggle_breakpoint_impl(cxt, path, line);
                        return EventResult::Consumed(None);
                    }
                }

                EventResult::Ignored(None)
            }

            MouseEventKind::Drag(MouseButton::Left) => {
                let (view, doc) = current!(cxt.editor);

                let pos = match view.pos_at_screen_coords(doc, row, column) {
                    Some(pos) => pos,
                    None => return EventResult::Ignored(None),
                };

                let mut selection = doc.selection(view.id).clone();
                let primary = selection.primary_mut();
                *primary = primary.put_cursor(doc.text().slice(..), pos, true);
                doc.set_selection(view.id, selection);

                EventResult::Consumed(None)
            }

            MouseEventKind::ScrollUp | MouseEventKind::ScrollDown => {
                let current_view = cxt.editor.tree.focus;

                let direction = match event.kind {
                    MouseEventKind::ScrollUp => Direction::Backward,
                    MouseEventKind::ScrollDown => Direction::Forward,
                    _ => unreachable!(),
                };

                match pos_and_view(cxt.editor, row, column) {
                    Some((_, view_id)) => cxt.editor.tree.focus = view_id,
                    None => return EventResult::Ignored(None),
                }

                let offset = config.scroll_lines.unsigned_abs();
                commands::scroll(cxt, offset, direction);

                cxt.editor.tree.focus = current_view;

                EventResult::Consumed(None)
            }

            MouseEventKind::Up(MouseButton::Left) => {
                if !config.middle_click_paste {
                    return EventResult::Ignored(None);
                }

                let (view, doc) = current!(cxt.editor);

                if doc
                    .selection(view.id)
                    .primary()
                    .slice(doc.text().slice(..))
                    .len_chars()
                    <= 1
                {
                    return EventResult::Ignored(None);
                }

                commands::MappableCommand::yank_main_selection_to_primary_clipboard.execute(cxt);

                EventResult::Consumed(None)
            }

            MouseEventKind::Up(MouseButton::Right) => {
                if let Some((coords, view_id)) = gutter_coords_and_view(cxt.editor, row, column) {
                    cxt.editor.focus(view_id);

                    let (view, doc) = current!(cxt.editor);
                    let line = coords.row + view.offset.row;
                    if let Ok(pos) = doc.text().try_line_to_char(line) {
                        doc.set_selection(view_id, Selection::point(pos));
                        if modifiers == KeyModifiers::ALT {
                            commands::MappableCommand::dap_edit_log.execute(cxt);
                        } else {
                            commands::MappableCommand::dap_edit_condition.execute(cxt);
                        }

                        return EventResult::Consumed(None);
                    }
                }

                EventResult::Ignored(None)
            }

            MouseEventKind::Up(MouseButton::Middle) => {
                let editor = &mut cxt.editor;
                if !config.middle_click_paste {
                    return EventResult::Ignored(None);
                }

                if modifiers == KeyModifiers::ALT {
                    commands::MappableCommand::replace_selections_with_primary_clipboard
                        .execute(cxt);

                    return EventResult::Consumed(None);
                }

                if let Some((pos, view_id)) = pos_and_view(editor, row, column) {
                    let doc = doc_mut!(editor, &view!(editor, view_id).doc);
                    doc.set_selection(view_id, Selection::point(pos));
                    cxt.editor.focus(view_id);
                    commands::MappableCommand::paste_primary_clipboard_before.execute(cxt);

                    return EventResult::Consumed(None);
                }

                EventResult::Ignored(None)
            }

            _ => EventResult::Ignored(None),
        }
    }
}

impl Component for EditorView {
    fn handle_event(
        &mut self,
        event: &Event,
        context: &mut crate::compositor::Context,
    ) -> EventResult {
        let mut cx = commands::Context {
            editor: context.editor,
            count: None,
            register: None,
            callback: None,
            on_next_key_callback: None,
            jobs: context.jobs,
        };

        match event {
            Event::Paste(contents) => {
                cx.count = cx.editor.count;
                commands::paste_bracketed_value(&mut cx, contents.clone());
                cx.editor.count = None;

                let config = cx.editor.config();
                let mode = cx.editor.mode();
                let (view, doc) = current!(cx.editor);
                view.ensure_cursor_in_view(doc, config.scrolloff);

                // Store a history state if not in insert mode. Otherwise wait till we exit insert
                // to include any edits to the paste in the history state.
                if mode != Mode::Insert {
                    doc.append_changes_to_history(view);
                }

                EventResult::Consumed(None)
            }
            Event::Resize(_width, _height) => {
                // Ignore this event, we handle resizing just before rendering to screen.
                // Handling it here but not re-rendering will cause flashing
                EventResult::Consumed(None)
            }
            Event::Key(mut key) => {
                cx.editor.reset_idle_timer();
                canonicalize_key(&mut key);

                // clear status
                cx.editor.status_msg = None;

                let mode = cx.editor.mode();
                let (view, _) = current!(cx.editor);
                let focus = view.id;

                if let Some(on_next_key) = self.on_next_key.take() {
                    // if there's a command waiting input, do that first
                    on_next_key(&mut cx, key);
                } else {
                    match mode {
                        Mode::Insert => {
                            // let completion swallow the event if necessary
                            let mut consumed = false;
                            if let Some(completion) = &mut self.completion {
                                // use a fake context here
                                let mut cx = Context {
                                    editor: cx.editor,
                                    jobs: cx.jobs,
                                    scroll: None,
                                };
                                let res = completion.handle_event(event, &mut cx);

                                if let EventResult::Consumed(callback) = res {
                                    consumed = true;

                                    if callback.is_some() {
                                        // assume close_fn
                                        self.clear_completion(cx.editor);
                                    }
                                }
                            }

                            // if completion didn't take the event, we pass it onto commands
                            if !consumed {
                                if let Some(compl) = cx.editor.last_completion.take() {
                                    self.last_insert.1.push(InsertEvent::CompletionApply(compl));
                                }

                                self.insert_mode(&mut cx, key);

                                // record last_insert key
                                self.last_insert.1.push(InsertEvent::Key(key));

                                // lastly we recalculate completion
                                if let Some(completion) = &mut self.completion {
                                    completion.update(&mut cx);
                                    if completion.is_empty() {
                                        self.clear_completion(cx.editor);
                                    }
                                }
                            }
                        }
                        mode => self.command_mode(mode, &mut cx, key),
                    }
                }

                self.on_next_key = cx.on_next_key_callback.take();
                match self.on_next_key {
                    Some(_) => self.pseudo_pending.push(key),
                    None => self.pseudo_pending.clear(),
                }

                // appease borrowck
                let callback = cx.callback.take();

                // if the command consumed the last view, skip the render.
                // on the next loop cycle the Application will then terminate.
                if cx.editor.should_close() {
                    return EventResult::Ignored(None);
                }

                // if the focused view still exists and wasn't closed
                if cx.editor.tree.contains(focus) {
                    let config = cx.editor.config();
                    let mode = cx.editor.mode();
                    let view = view_mut!(cx.editor, focus);
                    let doc = doc_mut!(cx.editor, &view.doc);

                    view.ensure_cursor_in_view(doc, config.scrolloff);

                    // Store a history state if not in insert mode. This also takes care of
                    // committing changes when leaving insert mode.
                    if mode != Mode::Insert {
                        doc.append_changes_to_history(view);
                    }
                }

                EventResult::Consumed(callback)
            }

            Event::Mouse(event) => self.handle_mouse_event(event, &mut cx),
            Event::IdleTimeout => self.handle_idle_timeout(&mut cx),
            Event::FocusGained => EventResult::Ignored(None),
            Event::FocusLost => {
                if context.editor.config().auto_save {
                    if let Err(e) = commands::typed::write_all_impl(context, false, false) {
                        context.editor.set_error(format!("{}", e));
                    }
                }
                EventResult::Consumed(None)
            }
        }
    }

    fn render(&mut self, area: Rect, surface: &mut Surface, cx: &mut Context) {
        // clear with background color
        surface.set_style(area, cx.editor.theme.get("ui.background"));
        let config = cx.editor.config();

        // check if bufferline should be rendered
        use helix_view::editor::BufferLine;
        let use_bufferline = match config.bufferline {
            BufferLine::Always => true,
            BufferLine::Multiple if cx.editor.documents.len() > 1 => true,
            _ => false,
        };

        // -1 for commandline and -1 for bufferline
        let mut editor_area = area.clip_bottom(1);
        if use_bufferline {
            editor_area = editor_area.clip_top(1);
        }

        // if the terminal size suddenly changed, we need to trigger a resize
        cx.editor.resize(editor_area);

        if use_bufferline {
            Self::render_bufferline(cx.editor, area.with_height(1), surface);
        }

        for (view, is_focused) in cx.editor.tree.views() {
            let doc = cx.editor.document(view.doc).unwrap();
            self.render_view(cx.editor, doc, view, area, surface, is_focused);
        }

        if config.auto_info {
            if let Some(mut info) = cx.editor.autoinfo.take() {
                info.render(area, surface, cx);
                cx.editor.autoinfo = Some(info)
            }
        }

        let key_width = 15u16; // for showing pending keys
        let mut status_msg_width = 0;

        // render status msg
        if let Some((status_msg, severity)) = &cx.editor.status_msg {
            status_msg_width = status_msg.width();
            use helix_view::editor::Severity;
            let style = if *severity == Severity::Error {
                cx.editor.theme.get("error")
            } else {
                cx.editor.theme.get("ui.text")
            };

            surface.set_string(
                area.x,
                area.y + area.height.saturating_sub(1),
                status_msg,
                style,
            );
        }

        if area.width.saturating_sub(status_msg_width as u16) > key_width {
            let mut disp = String::new();
            if let Some(count) = cx.editor.count {
                disp.push_str(&count.to_string())
            }
            for key in self.keymaps.pending() {
                disp.push_str(&key.key_sequence_format());
            }
            for key in &self.pseudo_pending {
                disp.push_str(&key.key_sequence_format());
            }
            let style = cx.editor.theme.get("ui.text");
            let macro_width = if cx.editor.macro_recording.is_some() {
                3
            } else {
                0
            };
            surface.set_string(
                area.x + area.width.saturating_sub(key_width + macro_width),
                area.y + area.height.saturating_sub(1),
                disp.get(disp.len().saturating_sub(key_width as usize)..)
                    .unwrap_or(&disp),
                style,
            );
            if let Some((reg, _)) = cx.editor.macro_recording {
                let disp = format!("[{}]", reg);
                let style = style
                    .fg(helix_view::graphics::Color::Yellow)
                    .add_modifier(Modifier::BOLD);
                surface.set_string(
                    area.x + area.width.saturating_sub(3),
                    area.y + area.height.saturating_sub(1),
                    &disp,
                    style,
                );
            }
        }

        if let Some(completion) = self.completion.as_mut() {
            completion.render(area, surface, cx);
        }
    }

    fn cursor(&self, _area: Rect, editor: &Editor) -> (Option<Position>, CursorKind) {
        match editor.cursor() {
            // All block cursors are drawn manually
            (pos, CursorKind::Block) => (pos, CursorKind::Hidden),
            cursor => cursor,
        }
    }
}

fn canonicalize_key(key: &mut KeyEvent) {
    if let KeyEvent {
        code: KeyCode::Char(_),
        modifiers: _,
    } = key
    {
        key.modifiers.remove(KeyModifiers::SHIFT)
    }
}<|MERGE_RESOLUTION|>--- conflicted
+++ resolved
@@ -13,19 +13,12 @@
     },
     movement::Direction,
     syntax::{self, HighlightEvent},
-<<<<<<< HEAD
-    unicode::width::UnicodeWidthStr,
+    unicode::{segmentation::UnicodeSegmentation, width::UnicodeWidthStr},
     visual_coords_at_pos, LineEnding, Position, Range, Selection, Transaction,
 };
 use helix_view::{
     apply_transaction,
-=======
-    unicode::{segmentation::UnicodeSegmentation, width::UnicodeWidthStr},
-    LineEnding, Position, Range, Selection, Transaction,
-};
-use helix_view::{
     decorations::{TextAnnotation, TextAnnotationKind},
->>>>>>> 4d8be0a6
     document::{Mode, SCRATCH_BUFFER_NAME},
     editor::{CompleteAction, CursorShapeConfig},
     graphics::{Color, CursorKind, Modifier, Rect, Style},
@@ -560,14 +553,9 @@
                     use helix_core::graphemes::{grapheme_width, RopeGraphemes};
 
                     for grapheme in RopeGraphemes::new(text) {
-<<<<<<< HEAD
-                        let out_of_bounds = offset.col > visual_x
-                            || visual_x >= viewport.width as usize + offset.col;
-
-=======
->>>>>>> 4d8be0a6
+
                         if LineEnding::from_rope_slice(&grapheme).is_some() {
-                            if !out_of_bounds(visual_x) {
+                            if !out_of_bounds(visual_x as u16) {
                                 // we still want to render an empty cell with the style
                                 surface.set_string(
                                     (viewport.x as usize + visual_x - offset.col) as u16,
@@ -584,7 +572,7 @@
                                 .iter()
                                 .find(|t| t.kind.is_eol() && t.line == offset.row + line as usize)
                             {
-                                render_annotation(annot, line, visual_x, surface);
+                                render_annotation(annot, line, visual_x as u16, surface);
                             }
 
                             visual_x = 0;
@@ -623,7 +611,7 @@
 
                             let cut_off_start = offset.col.saturating_sub(visual_x);
 
-                            if !out_of_bounds(visual_x) {
+                            if !out_of_bounds(visual_x as u16) {
                                 // if we're offscreen just keep going until we hit a new line
                                 surface.set_string(
                                     (viewport.x as usize + visual_x - offset.col) as u16,
