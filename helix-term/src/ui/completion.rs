use crate::{
    compositor::{Component, Context, Event, EventResult},
    handlers::trigger_auto_completion,
};
use helix_view::{
    document::SavePoint,
    editor::CompleteAction,
    handlers::lsp::SignatureHelpInvoked,
    theme::{Modifier, Style},
    ViewId,
};
use tui::{buffer::Buffer as Surface, text::Span};

use std::{borrow::Cow, sync::Arc};

use helix_core::{chars, Change, Transaction};
use helix_view::{graphics::Rect, Document, Editor};

use crate::commands;
use crate::ui::{menu, Markdown, Menu, Popup, PromptEvent};

use helix_lsp::{lsp, util, OffsetEncoding};

impl menu::Item for CompletionItem {
    type Data = ();
    fn sort_text(&self, data: &Self::Data) -> Cow<str> {
        self.filter_text(data)
    }

    #[inline]
    fn filter_text(&self, _data: &Self::Data) -> Cow<str> {
        self.item
            .filter_text
            .as_ref()
            .unwrap_or(&self.item.label)
            .as_str()
            .into()
    }

    fn format(&self, _data: &Self::Data) -> menu::Row {
        let deprecated = self.item.deprecated.unwrap_or_default()
            || self.item.tags.as_ref().map_or(false, |tags| {
                tags.contains(&lsp::CompletionItemTag::DEPRECATED)
            });

        menu::Row::new(vec![
            menu::Cell::from(Span::styled(
                self.item.label.as_str(),
                if deprecated {
                    Style::default().add_modifier(Modifier::CROSSED_OUT)
                } else {
                    Style::default()
                },
            )),
            menu::Cell::from(match self.item.kind {
                Some(lsp::CompletionItemKind::TEXT) => "text",
                Some(lsp::CompletionItemKind::METHOD) => "method",
                Some(lsp::CompletionItemKind::FUNCTION) => "function",
                Some(lsp::CompletionItemKind::CONSTRUCTOR) => "constructor",
                Some(lsp::CompletionItemKind::FIELD) => "field",
                Some(lsp::CompletionItemKind::VARIABLE) => "variable",
                Some(lsp::CompletionItemKind::CLASS) => "class",
                Some(lsp::CompletionItemKind::INTERFACE) => "interface",
                Some(lsp::CompletionItemKind::MODULE) => "module",
                Some(lsp::CompletionItemKind::PROPERTY) => "property",
                Some(lsp::CompletionItemKind::UNIT) => "unit",
                Some(lsp::CompletionItemKind::VALUE) => "value",
                Some(lsp::CompletionItemKind::ENUM) => "enum",
                Some(lsp::CompletionItemKind::KEYWORD) => "keyword",
                Some(lsp::CompletionItemKind::SNIPPET) => "snippet",
                Some(lsp::CompletionItemKind::COLOR) => "color",
                Some(lsp::CompletionItemKind::FILE) => "file",
                Some(lsp::CompletionItemKind::REFERENCE) => "reference",
                Some(lsp::CompletionItemKind::FOLDER) => "folder",
                Some(lsp::CompletionItemKind::ENUM_MEMBER) => "enum_member",
                Some(lsp::CompletionItemKind::CONSTANT) => "constant",
                Some(lsp::CompletionItemKind::STRUCT) => "struct",
                Some(lsp::CompletionItemKind::EVENT) => "event",
                Some(lsp::CompletionItemKind::OPERATOR) => "operator",
                Some(lsp::CompletionItemKind::TYPE_PARAMETER) => "type_param",
                Some(kind) => {
                    log::error!("Received unknown completion item kind: {:?}", kind);
                    ""
                }
                None => "",
            }),
        ])
    }
}

#[derive(Debug, PartialEq, Clone, Copy)]
pub enum CompletionItemSource {
    LanguageServer(usize),
    Path,
}

#[derive(Debug, PartialEq, Clone)]
pub struct CompletionItem {
    pub item: lsp::CompletionItem,
    pub source: CompletionItemSource,
    pub resolved: bool,
}

/// Wraps a Menu.
pub struct Completion {
    popup: Popup<Menu<CompletionItem>>,
    #[allow(dead_code)]
    trigger_offset: usize,
    filter: String,
}

impl Completion {
    pub const ID: &'static str = "completion";

    pub fn new(
        editor: &Editor,
        savepoint: Arc<SavePoint>,
        mut items: Vec<CompletionItem>,
        trigger_offset: usize,
    ) -> Self {
        let preview_completion_insert = editor.config().preview_completion_insert;
        let replace_mode = editor.config().completion_replace;
        // Sort completion items according to their preselect status (given by the LSP server)
        items.sort_by_key(|item| !item.item.preselect.unwrap_or(false));

        // Then create the menu
        let menu = Menu::new(items, (), move |editor: &mut Editor, item, event| {
            fn item_to_transaction(
                doc: &Document,
                view_id: ViewId,
                item: &lsp::CompletionItem,
                offset_encoding: OffsetEncoding,
                trigger_offset: usize,
                include_placeholder: bool,
                replace_mode: bool,
            ) -> Transaction {
                use helix_lsp::snippet;
                let selection = doc.selection(view_id);
                let text = doc.text().slice(..);
                let primary_cursor = selection.primary().cursor(text);

                let (edit_offset, new_text) = if let Some(edit) = &item.text_edit {
                    let edit = match edit {
                        lsp::CompletionTextEdit::Edit(edit) => edit.clone(),
                        lsp::CompletionTextEdit::InsertAndReplace(item) => {
                            let range = if replace_mode {
                                item.replace
                            } else {
                                item.insert
                            };
                            lsp::TextEdit::new(range, item.new_text.clone())
                        }
                    };

                    let Some(range) =
                        util::lsp_range_to_range(doc.text(), edit.range, offset_encoding)
                    else {
                        return Transaction::new(doc.text());
                    };

                    let start_offset = range.anchor as i128 - primary_cursor as i128;
                    let end_offset = range.head as i128 - primary_cursor as i128;

                    (Some((start_offset, end_offset)), edit.new_text)
                } else {
                    let new_text = item
                        .insert_text
                        .clone()
                        .unwrap_or_else(|| item.label.clone());
                    // check that we are still at the correct savepoint
                    // we can still generate a transaction regardless but if the
                    // document changed (and not just the selection) then we will
                    // likely delete the wrong text (same if we applied an edit sent by the LS)
                    debug_assert!(primary_cursor == trigger_offset);
                    (None, new_text)
                };

                if matches!(item.kind, Some(lsp::CompletionItemKind::SNIPPET))
                    || matches!(
                        item.insert_text_format,
                        Some(lsp::InsertTextFormat::SNIPPET)
                    )
                {
                    match snippet::parse(&new_text) {
                        Ok(snippet) => util::generate_transaction_from_snippet(
                            doc.text(),
                            selection,
                            edit_offset,
                            replace_mode,
                            snippet,
                            doc.line_ending.as_str(),
                            include_placeholder,
                            doc.tab_width(),
                            doc.indent_width(),
                        ),
                        Err(err) => {
                            log::error!(
                                "Failed to parse snippet: {:?}, remaining output: {}",
                                &new_text,
                                err
                            );
                            Transaction::new(doc.text())
                        }
                    }
                } else {
                    util::generate_transaction_from_completion_edit(
                        doc.text(),
                        selection,
                        edit_offset,
                        replace_mode,
                        new_text,
                    )
                }
            }

            fn completion_changes(transaction: &Transaction, trigger_offset: usize) -> Vec<Change> {
                transaction
                    .changes_iter()
                    .filter(|(start, end, _)| (*start..=*end).contains(&trigger_offset))
                    .collect()
            }

            let (view, doc) = current!(editor);

            macro_rules! language_server {
                ($language_server_id:expr) => {
                    match editor
                        .language_servers
                        .get_by_id($language_server_id)
                    {
                        Some(ls) => ls,
                        None => {
                            editor.set_error("completions are outdated");
                            // TODO close the completion menu somehow,
                            // currently there is no trivial way to access the EditorView to close the completion menu
                            return;
                        }
                    }
                };
            }

            match event {
                PromptEvent::Abort => {}
                PromptEvent::Update if preview_completion_insert => {
                    // Update creates "ghost" transactions which are not sent to the
                    // lsp server to avoid messing up re-requesting completions. Once a
                    // completion has been selected (with tab, c-n or c-p) it's always accepted whenever anything
                    // is typed. The only way to avoid that is to explicitly abort the completion
                    // with c-c. This will remove the "ghost" transaction.
                    //
                    // The ghost transaction is modeled with a transaction that is not sent to the LS.
                    // (apply_temporary) and a savepoint. It's extremely important this savepoint is restored
                    // (also without sending the transaction to the LS) *before any further transaction is applied*.
                    // Otherwise incremental sync breaks (since the state of the LS doesn't match the state the transaction
                    // is applied to).
                    if matches!(editor.last_completion, Some(CompleteAction::Triggered)) {
                        editor.last_completion = Some(CompleteAction::Selected {
                            savepoint: doc.savepoint(view),
                        })
                    }
                    // if more text was entered, remove it
                    doc.restore(view, &savepoint, false);
                    // always present here
                    let item = item.unwrap();

                    let offset_encoding = match item.source {
                        CompletionItemSource::LanguageServer(id) => {
                            language_server!(id).offset_encoding()
                        }
                        CompletionItemSource::Path => Default::default(),
                    };

                    let transaction = item_to_transaction(
                        doc,
                        view.id,
                        &item.item,
                        offset_encoding,
                        trigger_offset,
                        true,
                        replace_mode,
                    );
                    doc.apply_temporary(&transaction, view.id);
                }
                PromptEvent::Update => {}
                PromptEvent::Validate => {
                    if let Some(CompleteAction::Selected { savepoint }) =
                        editor.last_completion.take()
                    {
                        doc.restore(view, &savepoint, false);
                    }
                    // always present here
                    let mut item = item.unwrap().clone();

                    let offset_encoding = match item.source {
                        CompletionItemSource::LanguageServer(ls_id) => {
                            let language_server = language_server!(ls_id);

                            // resolve item if not yet resolved
                            if !item.resolved {
                                if let Some(resolved) = Self::resolve_completion_item(
                                    language_server,
                                    item.item.clone(),
                                ) {
                                    item.item = resolved;
                                }
                            };
                            language_server.offset_encoding()
                        }
                        CompletionItemSource::Path => Default::default(),
                    };

                    // if more text was entered, remove it
                    doc.restore(view, &savepoint, true);
                    // save an undo checkpoint before the completion
                    doc.append_changes_to_history(view);
                    let transaction = item_to_transaction(
                        doc,
                        view.id,
                        &item.item,
                        offset_encoding,
                        trigger_offset,
                        false,
                        replace_mode,
                    );
                    doc.apply(&transaction, view.id);

                    editor.last_completion = Some(CompleteAction::Applied {
                        trigger_offset,
                        changes: completion_changes(&transaction, trigger_offset),
                    });

                    // TODO: add additional _edits to completion_changes?
                    if let Some(additional_edits) = item.item.additional_text_edits {
                        if !additional_edits.is_empty() {
                            let transaction = util::generate_transaction_from_edits(
                                doc.text(),
                                additional_edits,
                                offset_encoding, // TODO: should probably transcode in Client
                            );
                            doc.apply(&transaction, view.id);
                        }
                    }
                    // we could have just inserted a trigger char (like a `crate::` completion for rust
                    // so we want to retrigger immedietly when accepting a completion.
                    trigger_auto_completion(&editor.handlers.completions, editor, true);
                }
            };

            // In case the popup was deleted because of an intersection w/ the auto-complete menu.
            if event != PromptEvent::Update {
                editor
                    .handlers
                    .trigger_signature_help(SignatureHelpInvoked::Automatic, editor);
            }
        });
        let popup = Popup::new(Self::ID, menu)
            .with_scrollbar(false)
            .ignore_escape_key(true);
        let (view, doc) = current_ref!(editor);
        let text = doc.text().slice(..);
        let cursor = doc.selection(view.id).primary().cursor(text);
        let offset = text
            .chars_at(cursor)
            .reversed()
            .take_while(|ch| chars::char_is_word(*ch))
            .count();
        let start_offset = cursor.saturating_sub(offset);

        let fragment = doc.text().slice(start_offset..cursor);
        let mut completion = Self {
            popup,
            trigger_offset,
            // TODO: expand nucleo api to allow moving straight to a Utf32String here
            // and avoid allocation during matching
            filter: String::from(fragment),
        };

        // need to recompute immediately in case start_offset != trigger_offset
        completion
            .popup
            .contents_mut()
            .score(&completion.filter, false);

        completion
    }

    fn resolve_completion_item(
        language_server: &helix_lsp::Client,
        completion_item: lsp::CompletionItem,
    ) -> Option<lsp::CompletionItem> {
        let future = language_server.resolve_completion_item(completion_item)?;
        let response = helix_lsp::block_on(future);
        match response {
            Ok(value) => serde_json::from_value(value).ok(),
            Err(err) => {
                log::error!("Failed to resolve completion item: {}", err);
                None
            }
        }
    }

    /// Appends (`c: Some(c)`) or removes (`c: None`) a character to/from the filter
    /// this should be called whenever the user types or deltes a character in insert mode.
    pub fn update_filter(&mut self, c: Option<char>) {
        // recompute menu based on matches
        let menu = self.popup.contents_mut();
        match c {
            Some(c) => self.filter.push(c),
            None => {
                self.filter.pop();
                if self.filter.is_empty() {
                    menu.clear();
                    return;
                }
            }
        }
        menu.score(&self.filter, c.is_some());
    }

    pub fn is_empty(&self) -> bool {
        self.popup.contents().is_empty()
    }

    fn replace_item(&mut self, old_item: CompletionItem, new_item: CompletionItem) {
        self.popup.contents_mut().replace_option(old_item, new_item);
    }

    /// Asynchronously requests that the currently selection completion item is
    /// resolved through LSP `completionItem/resolve`.
    pub fn ensure_item_resolved(&mut self, cx: &mut commands::Context) -> bool {
        // > If computing full completion items is expensive, servers can additionally provide a
        // > handler for the completion item resolve request. ...
        // > A typical use case is for example: the `textDocument/completion` request doesn't fill
        // > in the `documentation` property for returned completion items since it is expensive
        // > to compute. When the item is selected in the user interface then a
        // > 'completionItem/resolve' request is sent with the selected completion item as a parameter.
        // > The returned completion item should have the documentation property filled in.
        // https://microsoft.github.io/language-server-protocol/specifications/lsp/3.17/specification/#textDocument_completion
        let current_item = match self.popup.contents().selection() {
            Some(item) if !item.resolved => item.clone(),
            _ => return false,
        };

<<<<<<< HEAD
        let Some(language_server) = cx
            .editor
            .language_server_by_id(current_item.language_server_id)
        else {
            return false;
        };
=======
        let  CompletionItemSource::LanguageServer(language_server_id) = current_item.source else { return false };

        let Some(language_server) = cx.editor.language_server_by_id(language_server_id) else { return false; };
>>>>>>> c239f8d2

        // This method should not block the compositor so we handle the response asynchronously.
        let Some(future) = language_server.resolve_completion_item(current_item.item.clone())
        else {
            return false;
        };

        cx.callback(
            future,
            move |_editor, compositor, response: Option<lsp::CompletionItem>| {
                let resolved_item = match response {
                    Some(item) => item,
                    None => return,
                };

                if let Some(completion) = &mut compositor
                    .find::<crate::ui::EditorView>()
                    .unwrap()
                    .completion
                {
                    let resolved_item = CompletionItem {
                        item: resolved_item,
                        source: current_item.source,
                        resolved: true,
                    };

                    completion.replace_item(current_item, resolved_item);
                }
            },
        );

        true
    }

    pub fn area(&mut self, viewport: Rect, editor: &Editor) -> Rect {
        self.popup.area(viewport, editor)
    }
}

impl Component for Completion {
    fn handle_event(&mut self, event: &Event, cx: &mut Context) -> EventResult {
        self.popup.handle_event(event, cx)
    }

    fn required_size(&mut self, viewport: (u16, u16)) -> Option<(u16, u16)> {
        self.popup.required_size(viewport)
    }

    fn render(&mut self, area: Rect, surface: &mut Surface, cx: &mut Context) {
        self.popup.render(area, surface, cx);

        // if we have a selection, render a markdown popup on top/below with info
        let option = match self.popup.contents().selection() {
            Some(option) => option,
            None => return,
        };
        // need to render:
        // option.detail
        // ---
        // option.documentation

        let (view, doc) = current!(cx.editor);
        let language = doc.language_name().unwrap_or("");
        let text = doc.text().slice(..);
        let cursor_pos = doc.selection(view.id).primary().cursor(text);
        let coords = view
            .screen_coords_at_pos(doc, text, cursor_pos)
            .expect("cursor must be in view");
        let cursor_pos = coords.row as u16;

        let markdowned = |lang: &str, detail: Option<&str>, doc: Option<&str>| {
            let md = match (detail, doc) {
                (Some(detail), Some(doc)) => format!("```{lang}\n{detail}\n```\n{doc}"),
                (Some(detail), None) => format!("```{lang}\n{detail}\n```"),
                (None, Some(doc)) => doc.to_string(),
                (None, None) => String::new(),
            };
            Markdown::new(md, cx.editor.syn_loader.clone())
        };

        let mut markdown_doc = match &option.item.documentation {
            Some(lsp::Documentation::String(contents))
            | Some(lsp::Documentation::MarkupContent(lsp::MarkupContent {
                kind: lsp::MarkupKind::PlainText,
                value: contents,
            })) => {
                // TODO: convert to wrapped text
                markdowned(language, option.item.detail.as_deref(), Some(contents))
            }
            Some(lsp::Documentation::MarkupContent(lsp::MarkupContent {
                kind: lsp::MarkupKind::Markdown,
                value: contents,
            })) => {
                // TODO: set language based on doc scope
                markdowned(language, option.item.detail.as_deref(), Some(contents))
            }
            None if option.item.detail.is_some() => {
                // TODO: set language based on doc scope
                markdowned(language, option.item.detail.as_deref(), None)
            }
            None => return,
        };

        let popup_area = {
            let (popup_x, popup_y) = self.popup.get_rel_position(area, cx.editor);
            let (popup_width, popup_height) = self.popup.get_size();
            Rect::new(popup_x, popup_y, popup_width, popup_height)
        };

        let doc_width_available = area.width.saturating_sub(popup_area.right());
        let doc_area = if doc_width_available > 30 {
            let mut doc_width = doc_width_available;
            let mut doc_height = area.height.saturating_sub(popup_area.top());
            let x = popup_area.right();
            let y = popup_area.top();

            if let Some((rel_width, rel_height)) =
                markdown_doc.required_size((doc_width, doc_height))
            {
                doc_width = rel_width.min(doc_width);
                doc_height = rel_height.min(doc_height);
            }
            Rect::new(x, y, doc_width, doc_height)
        } else {
            // Documentation should not cover the cursor or the completion popup
            // Completion popup could be above or below the current line
            let avail_height_above = cursor_pos.min(popup_area.top()).saturating_sub(1);
            let avail_height_below = area
                .height
                .saturating_sub(cursor_pos.max(popup_area.bottom()) + 1 /* padding */);
            let (y, avail_height) = if avail_height_below >= avail_height_above {
                (
                    area.height.saturating_sub(avail_height_below),
                    avail_height_below,
                )
            } else {
                (0, avail_height_above)
            };
            if avail_height <= 1 {
                return;
            }

            Rect::new(0, y, area.width, avail_height.min(15))
        };

        // clear area
        let background = cx.editor.theme.get("ui.popup");
        surface.clear_with(doc_area, background);
        markdown_doc.render(doc_area, surface, cx);
    }
}<|MERGE_RESOLUTION|>--- conflicted
+++ resolved
@@ -441,18 +441,16 @@
             _ => return false,
         };
 
-<<<<<<< HEAD
+        let CompletionItemSource::LanguageServer(language_server_id) = current_item.source else {
+            return false;
+        };
+
         let Some(language_server) = cx
             .editor
-            .language_server_by_id(current_item.language_server_id)
+            .language_server_by_id(language_server_id)
         else {
             return false;
         };
-=======
-        let  CompletionItemSource::LanguageServer(language_server_id) = current_item.source else { return false };
-
-        let Some(language_server) = cx.editor.language_server_by_id(language_server_id) else { return false; };
->>>>>>> c239f8d2
 
         // This method should not block the compositor so we handle the response asynchronously.
         let Some(future) = language_server.resolve_completion_item(current_item.item.clone())
