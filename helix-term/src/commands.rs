pub(crate) mod dap;
pub(crate) mod lsp;
pub(crate) mod typed;

pub use dap::*;
pub use lsp::*;
use tui::text::Spans;
pub use typed::*;

use helix_core::{
    comment, coords_at_pos, find_first_non_whitespace_char, find_root, graphemes,
    history::UndoKind,
    increment::date_time::DateTimeIncrementor,
    increment::{number::NumberIncrementor, Increment},
    indent,
    indent::IndentStyle,
    line_ending::{get_line_ending_of_str, line_end_char_index, str_is_line_ending},
    match_brackets,
    movement::{self, Direction},
    object, pos_at_coords, pos_at_visual_coords,
    regex::{self, Regex, RegexBuilder},
    search::{self, CharMatcher},
    selection, shellwords, surround,
    syntax::LanguageServerFeature,
    textobject,
    tree_sitter::Node,
    unicode::width::UnicodeWidthChar,
    visual_coords_at_pos, LineEnding, Position, Range, Rope, RopeGraphemes, RopeSlice, Selection,
    SmallVec, Tendril, Transaction,
};
use helix_view::{
    apply_transaction,
    clipboard::ClipboardType,
    document::{FormatterError, Mode, SCRATCH_BUFFER_NAME},
    editor::{Action, Motion},
    info::Info,
    input::KeyEvent,
    keyboard::KeyCode,
    tree,
    view::View,
    Document, DocumentId, Editor, ViewId,
};

use anyhow::{anyhow, bail, ensure, Context as _};
use fuzzy_matcher::FuzzyMatcher;
use insert::*;
use movement::Movement;

use crate::{
    args,
    compositor::{self, Component, Compositor},
    keymap::ReverseKeymap,
    ui::{
        self, menu::Item, overlay::overlayed, CompletionItem, FilePicker, PathType, Picker, Popup,
        Prompt, PromptEvent,
    },
};

use crate::job::{self, Job, Jobs};
use futures_util::{FutureExt, StreamExt};
use std::{collections::HashMap, fmt, future::Future};
use std::{collections::HashSet, num::NonZeroUsize};

use std::{
    borrow::Cow,
    path::{Path, PathBuf},
};

use once_cell::sync::Lazy;
use serde::de::{self, Deserialize, Deserializer};

use grep_regex::RegexMatcherBuilder;
use grep_searcher::{sinks, BinaryDetection, SearcherBuilder};
use ignore::{DirEntry, WalkBuilder, WalkState};
use tokio_stream::wrappers::UnboundedReceiverStream;

pub struct Context<'a> {
    pub register: Option<char>,
    pub count: Option<NonZeroUsize>,
    pub editor: &'a mut Editor,

    pub callback: Option<crate::compositor::Callback>,
    pub on_next_key_callback: Option<Box<dyn FnOnce(&mut Context, KeyEvent)>>,
    pub jobs: &'a mut Jobs,
}

impl<'a> Context<'a> {
    /// Push a new component onto the compositor.
    pub fn push_layer(&mut self, component: Box<dyn Component>) {
        self.callback = Some(Box::new(|compositor: &mut Compositor, _| {
            compositor.push(component)
        }));
    }

    #[inline]
    pub fn on_next_key(
        &mut self,
        on_next_key_callback: impl FnOnce(&mut Context, KeyEvent) + 'static,
    ) {
        self.on_next_key_callback = Some(Box::new(on_next_key_callback));
    }

    #[inline]
    pub fn callback<T, F>(
        &mut self,
        call: impl Future<Output = helix_lsp::Result<serde_json::Value>> + 'static + Send,
        callback: F,
    ) where
        T: for<'de> serde::Deserialize<'de> + Send + 'static,
        F: FnOnce(&mut Editor, &mut Compositor, T) + Send + 'static,
    {
        let callback = Box::pin(async move {
            let json = call.await?;
            let response = serde_json::from_value(json)?;
            let call: job::Callback =
                Box::new(move |editor: &mut Editor, compositor: &mut Compositor| {
                    callback(editor, compositor, response)
                });
            Ok(call)
        });
        self.jobs.callback(callback);
    }

    /// Returns 1 if no explicit count was provided
    #[inline]
    pub fn count(&self) -> usize {
        self.count.map_or(1, |v| v.get())
    }
}

use helix_view::{align_view, Align};

/// A MappableCommand is either a static command like "jump_view_up" or a Typable command like
/// :format. It causes a side-effect on the state (usually by creating and applying a transaction).
/// Both of these types of commands can be mapped with keybindings in the config.toml.
#[derive(Clone)]
pub enum MappableCommand {
    Typable {
        name: String,
        args: Vec<String>,
        doc: String,
    },
    Static {
        name: &'static str,
        fun: fn(cx: &mut Context),
        doc: &'static str,
    },
}

macro_rules! static_commands {
    ( $($name:ident, $doc:literal,)* ) => {
        $(
            #[allow(non_upper_case_globals)]
            pub const $name: Self = Self::Static {
                name: stringify!($name),
                fun: $name,
                doc: $doc
            };
        )*

        pub const STATIC_COMMAND_LIST: &'static [Self] = &[
            $( Self::$name, )*
        ];
    }
}

impl MappableCommand {
    pub fn execute(&self, cx: &mut Context) {
        match &self {
            Self::Typable { name, args, doc: _ } => {
                let args: Vec<Cow<str>> = args.iter().map(Cow::from).collect();
                if let Some(command) = typed::TYPABLE_COMMAND_MAP.get(name.as_str()) {
                    let mut cx = compositor::Context {
                        editor: cx.editor,
                        jobs: cx.jobs,
                        scroll: None,
                    };
                    if let Err(e) = (command.fun)(&mut cx, &args[..], PromptEvent::Validate) {
                        cx.editor.set_error(format!("{}", e));
                    }
                }
            }
            Self::Static { fun, .. } => (fun)(cx),
        }
    }

    pub fn name(&self) -> &str {
        match &self {
            Self::Typable { name, .. } => name,
            Self::Static { name, .. } => name,
        }
    }

    pub fn doc(&self) -> &str {
        match &self {
            Self::Typable { doc, .. } => doc,
            Self::Static { doc, .. } => doc,
        }
    }

    #[rustfmt::skip]
    static_commands!(
        no_op, "Do nothing",
        move_char_left, "Move left",
        move_char_right, "Move right",
        move_line_up, "Move up",
        move_line_down, "Move down",
        extend_char_left, "Extend left",
        extend_char_right, "Extend right",
        extend_line_up, "Extend up",
        extend_line_down, "Extend down",
        copy_selection_on_next_line, "Copy selection on next line",
        copy_selection_on_prev_line, "Copy selection on previous line",
        move_next_word_start, "Move to start of next word",
        move_prev_word_start, "Move to start of previous word",
        move_prev_word_end, "Move to end of previous word",
        move_next_word_end, "Move to end of next word",
        move_next_long_word_start, "Move to start of next long word",
        move_prev_long_word_start, "Move to start of previous long word",
        move_next_long_word_end, "Move to end of next long word",
        extend_next_word_start, "Extend to start of next word",
        extend_prev_word_start, "Extend to start of previous word",
        extend_next_long_word_start, "Extend to start of next long word",
        extend_prev_long_word_start, "Extend to start of previous long word",
        extend_next_long_word_end, "Extend to end of next long word",
        extend_next_word_end, "Extend to end of next word",
        find_till_char, "Move till next occurrence of char",
        find_next_char, "Move to next occurrence of char",
        extend_till_char, "Extend till next occurrence of char",
        extend_next_char, "Extend to next occurrence of char",
        till_prev_char, "Move till previous occurrence of char",
        find_prev_char, "Move to previous occurrence of char",
        extend_till_prev_char, "Extend till previous occurrence of char",
        extend_prev_char, "Extend to previous occurrence of char",
        repeat_last_motion, "Repeat last motion",
        replace, "Replace with new char",
        switch_case, "Switch (toggle) case",
        switch_to_uppercase, "Switch to uppercase",
        switch_to_lowercase, "Switch to lowercase",
        page_up, "Move page up",
        page_down, "Move page down",
        half_page_up, "Move half page up",
        half_page_down, "Move half page down",
        select_all, "Select whole document",
        select_regex, "Select all regex matches inside selections",
        split_selection, "Split selections on regex matches",
        split_selection_on_newline, "Split selection on newlines",
        search, "Search for regex pattern",
        rsearch, "Reverse search for regex pattern",
        search_next, "Select next search match",
        search_prev, "Select previous search match",
        extend_search_next, "Add next search match to selection",
        extend_search_prev, "Add previous search match to selection",
        search_selection, "Use current selection as search pattern",
        global_search, "Global search in workspace folder",
        extend_line, "Select current line, if already selected, extend to another line based on the anchor",
        extend_line_below, "Select current line, if already selected, extend to next line",
        extend_line_above, "Select current line, if already selected, extend to previous line",
        extend_to_line_bounds, "Extend selection to line bounds",
        shrink_to_line_bounds, "Shrink selection to line bounds",
        delete_selection, "Delete selection",
        delete_selection_noyank, "Delete selection without yanking",
        change_selection, "Change selection",
        change_selection_noyank, "Change selection without yanking",
        collapse_selection, "Collapse selection into single cursor",
        flip_selections, "Flip selection cursor and anchor",
        ensure_selections_forward, "Ensure all selections face forward",
        insert_mode, "Insert before selection",
        append_mode, "Append after selection",
        command_mode, "Enter command mode",
        file_picker, "Open file picker",
        file_picker_in_current_directory, "Open file picker at current working directory",
        code_action, "Perform code action",
        buffer_picker, "Open buffer picker",
        jumplist_picker, "Open jumplist picker",
        symbol_picker, "Open symbol picker",
        select_references_to_symbol_under_cursor, "Select symbol references",
        workspace_symbol_picker, "Open workspace symbol picker",
        diagnostics_picker, "Open diagnostic picker",
        workspace_diagnostics_picker, "Open workspace diagnostic picker",
        last_picker, "Open last picker",
        insert_at_line_start, "Insert at start of line",
        insert_at_line_end, "Insert at end of line",
        open_below, "Open new line below selection",
        open_above, "Open new line above selection",
        normal_mode, "Enter normal mode",
        select_mode, "Enter selection extend mode",
        exit_select_mode, "Exit selection mode",
        goto_definition, "Goto definition",
        add_newline_above, "Add newline above",
        add_newline_below, "Add newline below",
        goto_type_definition, "Goto type definition",
        goto_implementation, "Goto implementation",
        goto_file_start, "Goto line number <n> else file start",
        goto_file_end, "Goto file end",
        goto_file, "Goto files in selection",
        goto_file_hsplit, "Goto files in selection (hsplit)",
        goto_file_vsplit, "Goto files in selection (vsplit)",
        goto_reference, "Goto references",
        goto_window_top, "Goto window top",
        goto_window_center, "Goto window center",
        goto_window_bottom, "Goto window bottom",
        goto_last_accessed_file, "Goto last accessed file",
        goto_last_modified_file, "Goto last modified file",
        goto_last_modification, "Goto last modification",
        goto_line, "Goto line",
        goto_last_line, "Goto last line",
        goto_first_diag, "Goto first diagnostic",
        goto_last_diag, "Goto last diagnostic",
        goto_next_diag, "Goto next diagnostic",
        goto_prev_diag, "Goto previous diagnostic",
        goto_line_start, "Goto line start",
        goto_line_end, "Goto line end",
        goto_next_buffer, "Goto next buffer",
        goto_previous_buffer, "Goto previous buffer",
        // TODO: different description ?
        goto_line_end_newline, "Goto line end",
        goto_first_nonwhitespace, "Goto first non-blank in line",
        trim_selections, "Trim whitespace from selections",
        extend_to_line_start, "Extend to line start",
        extend_to_line_end, "Extend to line end",
        extend_to_line_end_newline, "Extend to line end",
        signature_help, "Show signature help",
        insert_tab, "Insert tab char",
        insert_newline, "Insert newline char",
        delete_char_backward, "Delete previous char",
        delete_char_forward, "Delete next char",
        delete_word_backward, "Delete previous word",
        delete_word_forward, "Delete next word",
        kill_to_line_start, "Delete till start of line",
        kill_to_line_end, "Delete till end of line",
        undo, "Undo change",
        redo, "Redo change",
        earlier, "Move backward in history",
        later, "Move forward in history",
        commit_undo_checkpoint, "Commit changes to new checkpoint",
        yank, "Yank selection",
        yank_joined_to_clipboard, "Join and yank selections to clipboard",
        yank_main_selection_to_clipboard, "Yank main selection to clipboard",
        yank_joined_to_primary_clipboard, "Join and yank selections to primary clipboard",
        yank_main_selection_to_primary_clipboard, "Yank main selection to primary clipboard",
        replace_with_yanked, "Replace with yanked text",
        replace_selections_with_clipboard, "Replace selections by clipboard content",
        replace_selections_with_primary_clipboard, "Replace selections by primary clipboard",
        paste_after, "Paste after selection",
        paste_before, "Paste before selection",
        paste_clipboard_after, "Paste clipboard after selections",
        paste_clipboard_before, "Paste clipboard before selections",
        paste_primary_clipboard_after, "Paste primary clipboard after selections",
        paste_primary_clipboard_before, "Paste primary clipboard before selections",
        indent, "Indent selection",
        unindent, "Unindent selection",
        format_selections, "Format selection",
        join_selections, "Join lines inside selection",
        join_selections_space, "Join lines inside selection and select spaces",
        keep_selections, "Keep selections matching regex",
        remove_selections, "Remove selections matching regex",
        align_selections, "Align selections in column",
        keep_primary_selection, "Keep primary selection",
        remove_primary_selection, "Remove primary selection",
        completion, "Invoke completion popup",
        hover, "Show docs for item under cursor",
        toggle_comments, "Comment/uncomment selections",
        rotate_selections_forward, "Rotate selections forward",
        rotate_selections_backward, "Rotate selections backward",
        rotate_selection_contents_forward, "Rotate selection contents forward",
        rotate_selection_contents_backward, "Rotate selections contents backward",
        expand_selection, "Expand selection to parent syntax node",
        shrink_selection, "Shrink selection to previously expanded syntax node",
        select_next_sibling, "Select next sibling in syntax tree",
        select_prev_sibling, "Select previous sibling in syntax tree",
        jump_forward, "Jump forward on jumplist",
        jump_backward, "Jump backward on jumplist",
        save_selection, "Save current selection to jumplist",
        jump_view_right, "Jump to right split",
        jump_view_left, "Jump to left split",
        jump_view_up, "Jump to split above",
        jump_view_down, "Jump to split below",
        swap_view_right, "Swap with right split",
        swap_view_left, "Swap with left split",
        swap_view_up, "Swap with split above",
        swap_view_down, "Swap with split below",
        transpose_view, "Transpose splits",
        rotate_view, "Goto next window",
        hsplit, "Horizontal bottom split",
        hsplit_new, "Horizontal bottom split scratch buffer",
        vsplit, "Vertical right split",
        vsplit_new, "Vertical right split scratch buffer",
        wclose, "Close window",
        wonly, "Close windows except current",
        select_register, "Select register",
        insert_register, "Insert register",
        align_view_middle, "Align view middle",
        align_view_top, "Align view top",
        align_view_center, "Align view center",
        align_view_bottom, "Align view bottom",
        scroll_up, "Scroll view up",
        scroll_down, "Scroll view down",
        match_brackets, "Goto matching bracket",
        surround_add, "Surround add",
        surround_replace, "Surround replace",
        surround_delete, "Surround delete",
        select_textobject_around, "Select around object",
        select_textobject_inner, "Select inside object",
        goto_next_function, "Goto next function",
        goto_prev_function, "Goto previous function",
        goto_next_class, "Goto next class",
        goto_prev_class, "Goto previous class",
        goto_next_parameter, "Goto next parameter",
        goto_prev_parameter, "Goto previous parameter",
        goto_next_comment, "Goto next comment",
        goto_prev_comment, "Goto previous comment",
        goto_next_test, "Goto next test",
        goto_prev_test, "Goto previous test",
        goto_next_paragraph, "Goto next paragraph",
        goto_prev_paragraph, "Goto previous paragraph",
        dap_launch, "Launch debug target",
        dap_toggle_breakpoint, "Toggle breakpoint",
        dap_continue, "Continue program execution",
        dap_pause, "Pause program execution",
        dap_step_in, "Step in",
        dap_step_out, "Step out",
        dap_next, "Step to next",
        dap_variables, "List variables",
        dap_terminate, "End debug session",
        dap_edit_condition, "Edit breakpoint condition on current line",
        dap_edit_log, "Edit breakpoint log message on current line",
        dap_switch_thread, "Switch current thread",
        dap_switch_stack_frame, "Switch stack frame",
        dap_enable_exceptions, "Enable exception breakpoints",
        dap_disable_exceptions, "Disable exception breakpoints",
        shell_pipe, "Pipe selections through shell command",
        shell_pipe_to, "Pipe selections into shell command ignoring output",
        shell_insert_output, "Insert shell command output before selections",
        shell_append_output, "Append shell command output after selections",
        shell_keep_pipe, "Filter selections with shell predicate",
        suspend, "Suspend and return to shell",
        rename_symbol, "Rename symbol",
        increment, "Increment item under cursor",
        decrement, "Decrement item under cursor",
        record_macro, "Record macro",
        replay_macro, "Replay macro",
        command_palette, "Open command palette",
    );
}

impl fmt::Debug for MappableCommand {
    fn fmt(&self, f: &mut std::fmt::Formatter<'_>) -> std::fmt::Result {
        f.debug_tuple("MappableCommand")
            .field(&self.name())
            .finish()
    }
}

impl fmt::Display for MappableCommand {
    fn fmt(&self, f: &mut std::fmt::Formatter<'_>) -> std::fmt::Result {
        f.write_str(self.name())
    }
}

impl std::str::FromStr for MappableCommand {
    type Err = anyhow::Error;

    fn from_str(s: &str) -> Result<Self, Self::Err> {
        if let Some(suffix) = s.strip_prefix(':') {
            let mut typable_command = suffix.split(' ').into_iter().map(|arg| arg.trim());
            let name = typable_command
                .next()
                .ok_or_else(|| anyhow!("Expected typable command name"))?;
            let args = typable_command
                .map(|s| s.to_owned())
                .collect::<Vec<String>>();
            typed::TYPABLE_COMMAND_MAP
                .get(name)
                .map(|cmd| MappableCommand::Typable {
                    name: cmd.name.to_owned(),
                    doc: format!(":{} {:?}", cmd.name, args),
                    args,
                })
                .ok_or_else(|| anyhow!("No TypableCommand named '{}'", s))
        } else {
            MappableCommand::STATIC_COMMAND_LIST
                .iter()
                .find(|cmd| cmd.name() == s)
                .cloned()
                .ok_or_else(|| anyhow!("No command named '{}'", s))
        }
    }
}

impl<'de> Deserialize<'de> for MappableCommand {
    fn deserialize<D>(deserializer: D) -> Result<Self, D::Error>
    where
        D: Deserializer<'de>,
    {
        let s = String::deserialize(deserializer)?;
        s.parse().map_err(de::Error::custom)
    }
}

impl PartialEq for MappableCommand {
    fn eq(&self, other: &Self) -> bool {
        match (self, other) {
            (
                MappableCommand::Typable {
                    name: first_name, ..
                },
                MappableCommand::Typable {
                    name: second_name, ..
                },
            ) => first_name == second_name,
            (
                MappableCommand::Static {
                    name: first_name, ..
                },
                MappableCommand::Static {
                    name: second_name, ..
                },
            ) => first_name == second_name,
            _ => false,
        }
    }
}

fn no_op(_cx: &mut Context) {}

fn move_impl<F>(cx: &mut Context, move_fn: F, dir: Direction, behaviour: Movement)
where
    F: Fn(RopeSlice, Range, Direction, usize, Movement, usize) -> Range,
{
    let count = cx.count();
    let (view, doc) = current!(cx.editor);
    let text = doc.text().slice(..);

    let selection = doc
        .selection(view.id)
        .clone()
        .transform(|range| move_fn(text, range, dir, count, behaviour, doc.tab_width()));
    doc.set_selection(view.id, selection);
}

use helix_core::movement::{move_horizontally, move_vertically};

fn move_char_left(cx: &mut Context) {
    move_impl(cx, move_horizontally, Direction::Backward, Movement::Move)
}

fn move_char_right(cx: &mut Context) {
    move_impl(cx, move_horizontally, Direction::Forward, Movement::Move)
}

fn move_line_up(cx: &mut Context) {
    move_impl(cx, move_vertically, Direction::Backward, Movement::Move)
}

fn move_line_down(cx: &mut Context) {
    move_impl(cx, move_vertically, Direction::Forward, Movement::Move)
}

fn extend_char_left(cx: &mut Context) {
    move_impl(cx, move_horizontally, Direction::Backward, Movement::Extend)
}

fn extend_char_right(cx: &mut Context) {
    move_impl(cx, move_horizontally, Direction::Forward, Movement::Extend)
}

fn extend_line_up(cx: &mut Context) {
    move_impl(cx, move_vertically, Direction::Backward, Movement::Extend)
}

fn extend_line_down(cx: &mut Context) {
    move_impl(cx, move_vertically, Direction::Forward, Movement::Extend)
}

fn goto_line_end_impl(view: &mut View, doc: &mut Document, movement: Movement) {
    let text = doc.text().slice(..);

    let selection = doc.selection(view.id).clone().transform(|range| {
        let line = range.cursor_line(text);
        let line_start = text.line_to_char(line);

        let pos = graphemes::prev_grapheme_boundary(text, line_end_char_index(&text, line))
            .max(line_start);

        range.put_cursor(text, pos, movement == Movement::Extend)
    });
    doc.set_selection(view.id, selection);
}

fn goto_line_end(cx: &mut Context) {
    let (view, doc) = current!(cx.editor);
    goto_line_end_impl(
        view,
        doc,
        if cx.editor.mode == Mode::Select {
            Movement::Extend
        } else {
            Movement::Move
        },
    )
}

fn extend_to_line_end(cx: &mut Context) {
    let (view, doc) = current!(cx.editor);
    goto_line_end_impl(view, doc, Movement::Extend)
}

fn goto_line_end_newline_impl(view: &mut View, doc: &mut Document, movement: Movement) {
    let text = doc.text().slice(..);

    let selection = doc.selection(view.id).clone().transform(|range| {
        let line = range.cursor_line(text);
        let pos = line_end_char_index(&text, line);

        range.put_cursor(text, pos, movement == Movement::Extend)
    });
    doc.set_selection(view.id, selection);
}

fn goto_line_end_newline(cx: &mut Context) {
    let (view, doc) = current!(cx.editor);
    goto_line_end_newline_impl(
        view,
        doc,
        if cx.editor.mode == Mode::Select {
            Movement::Extend
        } else {
            Movement::Move
        },
    )
}

fn extend_to_line_end_newline(cx: &mut Context) {
    let (view, doc) = current!(cx.editor);
    goto_line_end_newline_impl(view, doc, Movement::Extend)
}

fn goto_line_start_impl(view: &mut View, doc: &mut Document, movement: Movement) {
    let text = doc.text().slice(..);

    let selection = doc.selection(view.id).clone().transform(|range| {
        let line = range.cursor_line(text);

        // adjust to start of the line
        let pos = text.line_to_char(line);
        range.put_cursor(text, pos, movement == Movement::Extend)
    });
    doc.set_selection(view.id, selection);
}

fn goto_line_start(cx: &mut Context) {
    let (view, doc) = current!(cx.editor);
    goto_line_start_impl(
        view,
        doc,
        if cx.editor.mode == Mode::Select {
            Movement::Extend
        } else {
            Movement::Move
        },
    )
}

fn goto_next_buffer(cx: &mut Context) {
    goto_buffer(cx.editor, Direction::Forward);
}

fn goto_previous_buffer(cx: &mut Context) {
    goto_buffer(cx.editor, Direction::Backward);
}

fn goto_buffer(editor: &mut Editor, direction: Direction) {
    let current = view!(editor).doc;

    let id = match direction {
        Direction::Forward => {
            let iter = editor.documents.keys();
            let mut iter = iter.skip_while(|id| *id != &current);
            iter.next(); // skip current item
            iter.next().or_else(|| editor.documents.keys().next())
        }
        Direction::Backward => {
            let iter = editor.documents.keys();
            let mut iter = iter.rev().skip_while(|id| *id != &current);
            iter.next(); // skip current item
            iter.next().or_else(|| editor.documents.keys().rev().next())
        }
    }
    .unwrap();

    let id = *id;

    editor.switch(id, Action::Replace);
}

fn extend_to_line_start(cx: &mut Context) {
    let (view, doc) = current!(cx.editor);
    goto_line_start_impl(view, doc, Movement::Extend)
}

fn kill_to_line_start(cx: &mut Context) {
    let (view, doc) = current!(cx.editor);
    let text = doc.text().slice(..);

    let selection = doc.selection(view.id).clone().transform(|range| {
        let line = range.cursor_line(text);
        let first_char = text.line_to_char(line);
        let anchor = range.cursor(text);
        let head = if anchor == first_char && line != 0 {
            // select until previous line
            line_end_char_index(&text, line - 1)
        } else if let Some(pos) = find_first_non_whitespace_char(text.line(line)) {
            if first_char + pos < anchor {
                // select until first non-blank in line if cursor is after it
                first_char + pos
            } else {
                // select until start of line
                first_char
            }
        } else {
            // select until start of line
            first_char
        };
        Range::new(head, anchor)
    });
    delete_selection_insert_mode(doc, view, &selection);

    lsp::signature_help_impl(cx, SignatureHelpInvoked::Automatic);
}

fn kill_to_line_end(cx: &mut Context) {
    let (view, doc) = current!(cx.editor);
    let text = doc.text().slice(..);

    let selection = doc.selection(view.id).clone().transform(|range| {
        let line = range.cursor_line(text);
        let line_end_pos = line_end_char_index(&text, line);
        let pos = range.cursor(text);

        let mut new_range = range.put_cursor(text, line_end_pos, true);
        // don't want to remove the line separator itself if the cursor doesn't reach the end of line.
        if pos != line_end_pos {
            new_range.head = line_end_pos;
        }
        new_range
    });
    delete_selection_insert_mode(doc, view, &selection);

    lsp::signature_help_impl(cx, SignatureHelpInvoked::Automatic);
}

fn goto_first_nonwhitespace(cx: &mut Context) {
    let (view, doc) = current!(cx.editor);
    let text = doc.text().slice(..);

    let selection = doc.selection(view.id).clone().transform(|range| {
        let line = range.cursor_line(text);

        if let Some(pos) = find_first_non_whitespace_char(text.line(line)) {
            let pos = pos + text.line_to_char(line);
            range.put_cursor(text, pos, cx.editor.mode == Mode::Select)
        } else {
            range
        }
    });
    doc.set_selection(view.id, selection);
}

fn trim_selections(cx: &mut Context) {
    let (view, doc) = current!(cx.editor);
    let text = doc.text().slice(..);

    let ranges: SmallVec<[Range; 1]> = doc
        .selection(view.id)
        .iter()
        .filter_map(|range| {
            if range.is_empty() || range.slice(text).chars().all(|ch| ch.is_whitespace()) {
                return None;
            }
            let mut start = range.from();
            let mut end = range.to();
            start = movement::skip_while(text, start, |x| x.is_whitespace()).unwrap_or(start);
            end = movement::backwards_skip_while(text, end, |x| x.is_whitespace()).unwrap_or(end);
            if range.anchor < range.head {
                Some(Range::new(start, end))
            } else {
                Some(Range::new(end, start))
            }
        })
        .collect();

    if !ranges.is_empty() {
        let primary = doc.selection(view.id).primary();
        let idx = ranges
            .iter()
            .position(|range| range.overlaps(&primary))
            .unwrap_or(ranges.len() - 1);
        doc.set_selection(view.id, Selection::new(ranges, idx));
    } else {
        collapse_selection(cx);
        keep_primary_selection(cx);
    };
}

// align text in selection
fn align_selections(cx: &mut Context) {
    let (view, doc) = current!(cx.editor);
    let text = doc.text().slice(..);
    let selection = doc.selection(view.id);

    let tab_width = doc.tab_width();
    let mut column_widths: Vec<Vec<_>> = Vec::new();
    let mut last_line = text.len_lines() + 1;
    let mut col = 0;

    for range in selection {
        let coords = visual_coords_at_pos(text, range.head, tab_width);
        let anchor_coords = visual_coords_at_pos(text, range.anchor, tab_width);

        if coords.row != anchor_coords.row {
            cx.editor
                .set_error("align cannot work with multi line selections");
            return;
        }

        col = if coords.row == last_line { col + 1 } else { 0 };

        if col >= column_widths.len() {
            column_widths.push(Vec::new());
        }
        column_widths[col].push((range.from(), coords.col));

        last_line = coords.row;
    }

    let mut changes = Vec::with_capacity(selection.len());

    // Account for changes on each row
    let len = column_widths.first().map(|cols| cols.len()).unwrap_or(0);
    let mut offs = vec![0; len];

    for col in column_widths {
        let max_col = col
            .iter()
            .enumerate()
            .map(|(row, (_, cursor))| *cursor + offs[row])
            .max()
            .unwrap_or(0);

        for (row, (insert_pos, last_col)) in col.into_iter().enumerate() {
            let ins_count = max_col - (last_col + offs[row]);

            if ins_count == 0 {
                continue;
            }

            offs[row] += ins_count;

            changes.push((insert_pos, insert_pos, Some(" ".repeat(ins_count).into())));
        }
    }

    // The changeset has to be sorted
    changes.sort_unstable_by_key(|(from, _, _)| *from);

    let transaction = Transaction::change(doc.text(), changes.into_iter());
    apply_transaction(&transaction, doc, view);
}

fn goto_window(cx: &mut Context, align: Align) {
    let count = cx.count() - 1;
    let config = cx.editor.config();
    let (view, doc) = current!(cx.editor);

    let height = view.inner_area().height as usize;

    // respect user given count if any
    // - 1 so we have at least one gap in the middle.
    // a height of 6 with padding of 3 on each side will keep shifting the view back and forth
    // as we type
    let scrolloff = config.scrolloff.min(height.saturating_sub(1) / 2);

    let last_line = view.last_line(doc);

    let line = match align {
        Align::Top => view.offset.row + scrolloff + count,
        Align::Center => view.offset.row + ((last_line - view.offset.row) / 2),
        Align::Bottom => last_line.saturating_sub(scrolloff + count),
    }
    .max(view.offset.row + scrolloff)
    .min(last_line.saturating_sub(scrolloff));

    let pos = doc.text().line_to_char(line);
    let text = doc.text().slice(..);
    let selection = doc
        .selection(view.id)
        .clone()
        .transform(|range| range.put_cursor(text, pos, cx.editor.mode == Mode::Select));
    doc.set_selection(view.id, selection);
}

fn goto_window_top(cx: &mut Context) {
    goto_window(cx, Align::Top)
}

fn goto_window_center(cx: &mut Context) {
    goto_window(cx, Align::Center)
}

fn goto_window_bottom(cx: &mut Context) {
    goto_window(cx, Align::Bottom)
}

fn move_word_impl<F>(cx: &mut Context, move_fn: F)
where
    F: Fn(RopeSlice, Range, usize) -> Range,
{
    let count = cx.count();
    let (view, doc) = current!(cx.editor);
    let text = doc.text().slice(..);

    let selection = doc
        .selection(view.id)
        .clone()
        .transform(|range| move_fn(text, range, count));
    doc.set_selection(view.id, selection);
}

fn move_next_word_start(cx: &mut Context) {
    move_word_impl(cx, movement::move_next_word_start)
}

fn move_prev_word_start(cx: &mut Context) {
    move_word_impl(cx, movement::move_prev_word_start)
}

fn move_prev_word_end(cx: &mut Context) {
    move_word_impl(cx, movement::move_prev_word_end)
}

fn move_next_word_end(cx: &mut Context) {
    move_word_impl(cx, movement::move_next_word_end)
}

fn move_next_long_word_start(cx: &mut Context) {
    move_word_impl(cx, movement::move_next_long_word_start)
}

fn move_prev_long_word_start(cx: &mut Context) {
    move_word_impl(cx, movement::move_prev_long_word_start)
}

fn move_next_long_word_end(cx: &mut Context) {
    move_word_impl(cx, movement::move_next_long_word_end)
}

fn goto_para_impl<F>(cx: &mut Context, move_fn: F)
where
    F: Fn(RopeSlice, Range, usize, Movement) -> Range + 'static,
{
    let count = cx.count();
    let motion = move |editor: &mut Editor| {
        let (view, doc) = current!(editor);
        let text = doc.text().slice(..);
        let behavior = if editor.mode == Mode::Select {
            Movement::Extend
        } else {
            Movement::Move
        };

        let selection = doc
            .selection(view.id)
            .clone()
            .transform(|range| move_fn(text, range, count, behavior));
        doc.set_selection(view.id, selection);
    };
    motion(cx.editor);
    cx.editor.last_motion = Some(Motion(Box::new(motion)));
}

fn goto_prev_paragraph(cx: &mut Context) {
    goto_para_impl(cx, movement::move_prev_paragraph)
}

fn goto_next_paragraph(cx: &mut Context) {
    goto_para_impl(cx, movement::move_next_paragraph)
}

fn goto_file_start(cx: &mut Context) {
    if cx.count.is_some() {
        goto_line(cx);
    } else {
        let (view, doc) = current!(cx.editor);
        let text = doc.text().slice(..);
        let selection = doc
            .selection(view.id)
            .clone()
            .transform(|range| range.put_cursor(text, 0, cx.editor.mode == Mode::Select));
        push_jump(view, doc);
        doc.set_selection(view.id, selection);
    }
}

fn goto_file_end(cx: &mut Context) {
    let (view, doc) = current!(cx.editor);
    let text = doc.text().slice(..);
    let pos = doc.text().len_chars();
    let selection = doc
        .selection(view.id)
        .clone()
        .transform(|range| range.put_cursor(text, pos, cx.editor.mode == Mode::Select));
    push_jump(view, doc);
    doc.set_selection(view.id, selection);
}

fn goto_file(cx: &mut Context) {
    goto_file_impl(cx, Action::Replace);
}

fn goto_file_hsplit(cx: &mut Context) {
    goto_file_impl(cx, Action::HorizontalSplit);
}

fn goto_file_vsplit(cx: &mut Context) {
    goto_file_impl(cx, Action::VerticalSplit);
}

fn goto_file_impl(cx: &mut Context, action: Action) {
    let (view, doc) = current_ref!(cx.editor);
    let text = doc.text();
    let selections = doc.selection(view.id);
    let mut paths: Vec<_> = selections
        .iter()
        .map(|r| text.slice(r.from()..r.to()).to_string())
        .collect();
    let primary = selections.primary();
    if selections.len() == 1 && primary.to() - primary.from() == 1 {
        let current_word = movement::move_next_long_word_start(
            text.slice(..),
            movement::move_prev_long_word_start(text.slice(..), primary, 1),
            1,
        );
        paths.clear();
        paths.push(
            text.slice(current_word.from()..current_word.to())
                .to_string(),
        );
    }
    for sel in paths {
        let p = sel.trim();
        if !p.is_empty() {
            if let Err(e) = cx.editor.open(&PathBuf::from(p), action) {
                cx.editor.set_error(format!("Open file failed: {:?}", e));
            }
        }
    }
}

fn extend_word_impl<F>(cx: &mut Context, extend_fn: F)
where
    F: Fn(RopeSlice, Range, usize) -> Range,
{
    let count = cx.count();
    let (view, doc) = current!(cx.editor);
    let text = doc.text().slice(..);

    let selection = doc.selection(view.id).clone().transform(|range| {
        let word = extend_fn(text, range, count);
        let pos = word.cursor(text);
        range.put_cursor(text, pos, true)
    });
    doc.set_selection(view.id, selection);
}

fn extend_next_word_start(cx: &mut Context) {
    extend_word_impl(cx, movement::move_next_word_start)
}

fn extend_prev_word_start(cx: &mut Context) {
    extend_word_impl(cx, movement::move_prev_word_start)
}

fn extend_next_word_end(cx: &mut Context) {
    extend_word_impl(cx, movement::move_next_word_end)
}

fn extend_next_long_word_start(cx: &mut Context) {
    extend_word_impl(cx, movement::move_next_long_word_start)
}

fn extend_prev_long_word_start(cx: &mut Context) {
    extend_word_impl(cx, movement::move_prev_long_word_start)
}

fn extend_next_long_word_end(cx: &mut Context) {
    extend_word_impl(cx, movement::move_next_long_word_end)
}

fn will_find_char<F>(cx: &mut Context, search_fn: F, inclusive: bool, extend: bool)
where
    F: Fn(RopeSlice, char, usize, usize, bool) -> Option<usize> + 'static,
{
    // TODO: count is reset to 1 before next key so we move it into the closure here.
    // Would be nice to carry over.
    let count = cx.count();

    // need to wait for next key
    // TODO: should this be done by grapheme rather than char?  For example,
    // we can't properly handle the line-ending CRLF case here in terms of char.
    cx.on_next_key(move |cx, event| {
        let ch = match event {
            KeyEvent {
                code: KeyCode::Enter,
                ..
            } =>
            // TODO: this isn't quite correct when CRLF is involved.
            // This hack will work in most cases, since documents don't
            // usually mix line endings.  But we should fix it eventually
            // anyway.
            {
                doc!(cx.editor).line_ending.as_str().chars().next().unwrap()
            }

            KeyEvent {
                code: KeyCode::Char(ch),
                ..
            } => ch,
            _ => return,
        };

        find_char_impl(cx.editor, &search_fn, inclusive, extend, ch, count);
        cx.editor.last_motion = Some(Motion(Box::new(move |editor: &mut Editor| {
            find_char_impl(editor, &search_fn, inclusive, true, ch, 1);
        })));
    })
}

//

#[inline]
fn find_char_impl<F, M: CharMatcher + Clone + Copy>(
    editor: &mut Editor,
    search_fn: &F,
    inclusive: bool,
    extend: bool,
    char_matcher: M,
    count: usize,
) where
    F: Fn(RopeSlice, M, usize, usize, bool) -> Option<usize> + 'static,
{
    let (view, doc) = current!(editor);
    let text = doc.text().slice(..);

    let selection = doc.selection(view.id).clone().transform(|range| {
        // TODO: use `Range::cursor()` here instead.  However, that works in terms of
        // graphemes, whereas this function doesn't yet.  So we're doing the same logic
        // here, but just in terms of chars instead.
        let search_start_pos = if range.anchor < range.head {
            range.head - 1
        } else {
            range.head
        };

        search_fn(text, char_matcher, search_start_pos, count, inclusive).map_or(range, |pos| {
            if extend {
                range.put_cursor(text, pos, true)
            } else {
                Range::point(range.cursor(text)).put_cursor(text, pos, true)
            }
        })
    });
    doc.set_selection(view.id, selection);
}

fn find_next_char_impl(
    text: RopeSlice,
    ch: char,
    pos: usize,
    n: usize,
    inclusive: bool,
) -> Option<usize> {
    let pos = (pos + 1).min(text.len_chars());
    if inclusive {
        search::find_nth_next(text, ch, pos, n)
    } else {
        let n = match text.get_char(pos) {
            Some(next_ch) if next_ch == ch => n + 1,
            _ => n,
        };
        search::find_nth_next(text, ch, pos, n).map(|n| n.saturating_sub(1))
    }
}

fn find_prev_char_impl(
    text: RopeSlice,
    ch: char,
    pos: usize,
    n: usize,
    inclusive: bool,
) -> Option<usize> {
    if inclusive {
        search::find_nth_prev(text, ch, pos, n)
    } else {
        let n = match text.get_char(pos.saturating_sub(1)) {
            Some(next_ch) if next_ch == ch => n + 1,
            _ => n,
        };
        search::find_nth_prev(text, ch, pos, n).map(|n| (n + 1).min(text.len_chars()))
    }
}

fn find_till_char(cx: &mut Context) {
    will_find_char(cx, find_next_char_impl, false, false)
}

fn find_next_char(cx: &mut Context) {
    will_find_char(cx, find_next_char_impl, true, false)
}

fn extend_till_char(cx: &mut Context) {
    will_find_char(cx, find_next_char_impl, false, true)
}

fn extend_next_char(cx: &mut Context) {
    will_find_char(cx, find_next_char_impl, true, true)
}

fn till_prev_char(cx: &mut Context) {
    will_find_char(cx, find_prev_char_impl, false, false)
}

fn find_prev_char(cx: &mut Context) {
    will_find_char(cx, find_prev_char_impl, true, false)
}

fn extend_till_prev_char(cx: &mut Context) {
    will_find_char(cx, find_prev_char_impl, false, true)
}

fn extend_prev_char(cx: &mut Context) {
    will_find_char(cx, find_prev_char_impl, true, true)
}

fn repeat_last_motion(cx: &mut Context) {
    let count = cx.count();
    let last_motion = cx.editor.last_motion.take();
    if let Some(m) = &last_motion {
        for _ in 0..count {
            m.run(cx.editor);
        }
        cx.editor.last_motion = last_motion;
    }
}

fn replace(cx: &mut Context) {
    let mut buf = [0u8; 4]; // To hold utf8 encoded char.

    // need to wait for next key
    cx.on_next_key(move |cx, event| {
        let (view, doc) = current!(cx.editor);
        let ch: Option<&str> = match event {
            KeyEvent {
                code: KeyCode::Char(ch),
                ..
            } => Some(ch.encode_utf8(&mut buf[..])),
            KeyEvent {
                code: KeyCode::Enter,
                ..
            } => Some(doc.line_ending.as_str()),
            _ => None,
        };

        let selection = doc.selection(view.id);

        if let Some(ch) = ch {
            let transaction = Transaction::change_by_selection(doc.text(), selection, |range| {
                if !range.is_empty() {
                    let text: String =
                        RopeGraphemes::new(doc.text().slice(range.from()..range.to()))
                            .map(|g| {
                                let cow: Cow<str> = g.into();
                                if str_is_line_ending(&cow) {
                                    cow
                                } else {
                                    ch.into()
                                }
                            })
                            .collect();

                    (range.from(), range.to(), Some(text.into()))
                } else {
                    // No change.
                    (range.from(), range.to(), None)
                }
            });

            apply_transaction(&transaction, doc, view);
        }
    })
}

fn switch_case_impl<F>(cx: &mut Context, change_fn: F)
where
    F: Fn(RopeSlice) -> Tendril,
{
    let (view, doc) = current!(cx.editor);
    let selection = doc.selection(view.id);
    let transaction = Transaction::change_by_selection(doc.text(), selection, |range| {
        let text: Tendril = change_fn(range.slice(doc.text().slice(..)));

        (range.from(), range.to(), Some(text))
    });

    apply_transaction(&transaction, doc, view);
}

fn switch_case(cx: &mut Context) {
    switch_case_impl(cx, |string| {
        string
            .chars()
            .flat_map(|ch| {
                if ch.is_lowercase() {
                    ch.to_uppercase().collect()
                } else if ch.is_uppercase() {
                    ch.to_lowercase().collect()
                } else {
                    vec![ch]
                }
            })
            .collect()
    });
}

fn switch_to_uppercase(cx: &mut Context) {
    switch_case_impl(cx, |string| {
        string.chunks().map(|chunk| chunk.to_uppercase()).collect()
    });
}

fn switch_to_lowercase(cx: &mut Context) {
    switch_case_impl(cx, |string| {
        string.chunks().map(|chunk| chunk.to_lowercase()).collect()
    });
}

pub fn scroll(cx: &mut Context, offset: usize, direction: Direction) {
    use Direction::*;
    let config = cx.editor.config();
    let (view, doc) = current!(cx.editor);

    let range = doc.selection(view.id).primary();
    let text = doc.text().slice(..);

    let cursor = coords_at_pos(text, range.cursor(text));
    let doc_last_line = doc.text().len_lines().saturating_sub(1);

    let last_line = view.last_line(doc);

    if direction == Backward && view.offset.row == 0
        || direction == Forward && last_line == doc_last_line
    {
        return;
    }

    let height = view.inner_area().height;

    let scrolloff = config.scrolloff.min(height as usize / 2);

    view.offset.row = match direction {
        Forward => view.offset.row + offset,
        Backward => view.offset.row.saturating_sub(offset),
    }
    .min(doc_last_line);

    // recalculate last line
    let last_line = view.last_line(doc);

    // clamp into viewport
    let line = cursor
        .row
        .max(view.offset.row + scrolloff)
        .min(last_line.saturating_sub(scrolloff));

    // If cursor needs moving, replace primary selection
    if line != cursor.row {
        let head = pos_at_coords(text, Position::new(line, cursor.col), true); // this func will properly truncate to line end

        let anchor = if cx.editor.mode == Mode::Select {
            range.anchor
        } else {
            head
        };

        // replace primary selection with an empty selection at cursor pos
        let prim_sel = Range::new(anchor, head);
        let mut sel = doc.selection(view.id).clone();
        let idx = sel.primary_index();
        sel = sel.replace(idx, prim_sel);
        doc.set_selection(view.id, sel);
    }
}

fn page_up(cx: &mut Context) {
    let view = view!(cx.editor);
    let offset = view.inner_area().height as usize;
    scroll(cx, offset, Direction::Backward);
}

fn page_down(cx: &mut Context) {
    let view = view!(cx.editor);
    let offset = view.inner_area().height as usize;
    scroll(cx, offset, Direction::Forward);
}

fn half_page_up(cx: &mut Context) {
    let view = view!(cx.editor);
    let offset = view.inner_area().height as usize / 2;
    scroll(cx, offset, Direction::Backward);
}

fn half_page_down(cx: &mut Context) {
    let view = view!(cx.editor);
    let offset = view.inner_area().height as usize / 2;
    scroll(cx, offset, Direction::Forward);
}

fn copy_selection_on_line(cx: &mut Context, direction: Direction) {
    let count = cx.count();
    let (view, doc) = current!(cx.editor);
    let text = doc.text().slice(..);
    let selection = doc.selection(view.id);
    let mut ranges = SmallVec::with_capacity(selection.ranges().len() * (count + 1));
    ranges.extend_from_slice(selection.ranges());
    let mut primary_index = 0;
    for range in selection.iter() {
        let is_primary = *range == selection.primary();

        // The range is always head exclusive
        let (head, anchor) = if range.anchor < range.head {
            (range.head - 1, range.anchor)
        } else {
            (range.head, range.anchor.saturating_sub(1))
        };

        let tab_width = doc.tab_width();

        let head_pos = visual_coords_at_pos(text, head, tab_width);
        let anchor_pos = visual_coords_at_pos(text, anchor, tab_width);

        let height = std::cmp::max(head_pos.row, anchor_pos.row)
            - std::cmp::min(head_pos.row, anchor_pos.row)
            + 1;

        if is_primary {
            primary_index = ranges.len();
        }
        ranges.push(*range);

        let mut sels = 0;
        let mut i = 0;
        while sels < count {
            let offset = (i + 1) * height;

            let anchor_row = match direction {
                Direction::Forward => anchor_pos.row + offset,
                Direction::Backward => anchor_pos.row.saturating_sub(offset),
            };

            let head_row = match direction {
                Direction::Forward => head_pos.row + offset,
                Direction::Backward => head_pos.row.saturating_sub(offset),
            };

            if anchor_row >= text.len_lines() || head_row >= text.len_lines() {
                break;
            }

            let anchor =
                pos_at_visual_coords(text, Position::new(anchor_row, anchor_pos.col), tab_width);
            let head = pos_at_visual_coords(text, Position::new(head_row, head_pos.col), tab_width);

            // skip lines that are too short
            if visual_coords_at_pos(text, anchor, tab_width).col == anchor_pos.col
                && visual_coords_at_pos(text, head, tab_width).col == head_pos.col
            {
                if is_primary {
                    primary_index = ranges.len();
                }
                // This is Range::new(anchor, head), but it will place the cursor on the correct column
                ranges.push(Range::point(anchor).put_cursor(text, head, true));
                sels += 1;
            }

            i += 1;
        }
    }

    let selection = Selection::new(ranges, primary_index);
    doc.set_selection(view.id, selection);
}

fn copy_selection_on_prev_line(cx: &mut Context) {
    copy_selection_on_line(cx, Direction::Backward)
}

fn copy_selection_on_next_line(cx: &mut Context) {
    copy_selection_on_line(cx, Direction::Forward)
}

fn select_all(cx: &mut Context) {
    let (view, doc) = current!(cx.editor);

    let end = doc.text().len_chars();
    doc.set_selection(view.id, Selection::single(0, end))
}

fn select_regex(cx: &mut Context) {
    let reg = cx.register.unwrap_or('/');
    ui::regex_prompt(
        cx,
        "select:".into(),
        Some(reg),
        ui::completers::none,
        move |editor, regex, event| {
            let (view, doc) = current!(editor);
            if !matches!(event, PromptEvent::Update | PromptEvent::Validate) {
                return;
            }
            let text = doc.text().slice(..);
            if let Some(selection) =
                selection::select_on_matches(text, doc.selection(view.id), &regex)
            {
                doc.set_selection(view.id, selection);
            }
        },
    );
}

fn split_selection(cx: &mut Context) {
    let reg = cx.register.unwrap_or('/');
    ui::regex_prompt(
        cx,
        "split:".into(),
        Some(reg),
        ui::completers::none,
        move |editor, regex, event| {
            let (view, doc) = current!(editor);
            if !matches!(event, PromptEvent::Update | PromptEvent::Validate) {
                return;
            }
            let text = doc.text().slice(..);
            let selection = selection::split_on_matches(text, doc.selection(view.id), &regex);
            doc.set_selection(view.id, selection);
        },
    );
}

fn split_selection_on_newline(cx: &mut Context) {
    let (view, doc) = current!(cx.editor);
    let text = doc.text().slice(..);
    // only compile the regex once
    #[allow(clippy::trivial_regex)]
    static REGEX: Lazy<Regex> =
        Lazy::new(|| Regex::new(r"\r\n|[\n\r\u{000B}\u{000C}\u{0085}\u{2028}\u{2029}]").unwrap());
    let selection = selection::split_on_matches(text, doc.selection(view.id), &REGEX);
    doc.set_selection(view.id, selection);
}

#[allow(clippy::too_many_arguments)]
fn search_impl(
    editor: &mut Editor,
    contents: &str,
    regex: &Regex,
    movement: Movement,
    direction: Direction,
    scrolloff: usize,
    wrap_around: bool,
    show_warnings: bool,
) {
    let (view, doc) = current!(editor);
    let text = doc.text().slice(..);
    let selection = doc.selection(view.id);

    // Get the right side of the primary block cursor for forward search, or the
    // grapheme before the start of the selection for reverse search.
    let start = match direction {
        Direction::Forward => text.char_to_byte(graphemes::ensure_grapheme_boundary_next(
            text,
            selection.primary().to(),
        )),
        Direction::Backward => text.char_to_byte(graphemes::ensure_grapheme_boundary_prev(
            text,
            selection.primary().from(),
        )),
    };

    // A regex::Match returns byte-positions in the str. In the case where we
    // do a reverse search and wraparound to the end, we don't need to search
    // the text before the current cursor position for matches, but by slicing
    // it out, we need to add it back to the position of the selection.
    let mut offset = 0;

    // use find_at to find the next match after the cursor, loop around the end
    // Careful, `Regex` uses `bytes` as offsets, not character indices!
    let mut mat = match direction {
        Direction::Forward => regex.find_at(contents, start),
        Direction::Backward => regex.find_iter(&contents[..start]).last(),
    };

    if mat.is_none() {
        if wrap_around {
            mat = match direction {
                Direction::Forward => regex.find(contents),
                Direction::Backward => {
                    offset = start;
                    regex.find_iter(&contents[start..]).last()
                }
            };
        }
        if show_warnings {
            if wrap_around && mat.is_some() {
                editor.set_status("Wrapped around document");
            } else {
                editor.set_error("No more matches");
            }
        }
    }

    let (view, doc) = current!(editor);
    let text = doc.text().slice(..);
    let selection = doc.selection(view.id);

    if let Some(mat) = mat {
        let start = text.byte_to_char(mat.start() + offset);
        let end = text.byte_to_char(mat.end() + offset);

        if end == 0 {
            // skip empty matches that don't make sense
            return;
        }

        // Determine range direction based on the primary range
        let primary = selection.primary();
        let range = if primary.head < primary.anchor {
            Range::new(end, start)
        } else {
            Range::new(start, end)
        };

        let selection = match movement {
            Movement::Extend => selection.clone().push(range),
            Movement::Move => selection.clone().replace(selection.primary_index(), range),
        };

        doc.set_selection(view.id, selection);
        // TODO: is_cursor_in_view does the same calculation as ensure_cursor_in_view
        if view.is_cursor_in_view(doc, 0) {
            view.ensure_cursor_in_view(doc, scrolloff);
        } else {
            align_view(doc, view, Align::Center)
        }
    };
}

fn search_completions(cx: &mut Context, reg: Option<char>) -> Vec<String> {
    let mut items = reg
        .and_then(|reg| cx.editor.registers.get(reg))
        .map_or(Vec::new(), |reg| reg.read().iter().take(200).collect());
    items.sort_unstable();
    items.dedup();
    items.into_iter().cloned().collect()
}

fn search(cx: &mut Context) {
    searcher(cx, Direction::Forward)
}

fn rsearch(cx: &mut Context) {
    searcher(cx, Direction::Backward)
}

fn searcher(cx: &mut Context, direction: Direction) {
    let reg = cx.register.unwrap_or('/');
    let config = cx.editor.config();
    let scrolloff = config.scrolloff;
    let wrap_around = config.search.wrap_around;

    let doc = doc!(cx.editor);

    // TODO: could probably share with select_on_matches?

    // HAXX: sadly we can't avoid allocating a single string for the whole buffer since we can't
    // feed chunks into the regex yet
    let contents = doc.text().slice(..).to_string();
    let completions = search_completions(cx, Some(reg));

    ui::regex_prompt(
        cx,
        "search:".into(),
        Some(reg),
        move |_editor: &Editor, input: &str| {
            completions
                .iter()
                .filter(|comp| comp.starts_with(input))
                .map(|comp| (0.., std::borrow::Cow::Owned(comp.clone())))
                .collect()
        },
        move |editor, regex, event| {
            if !matches!(event, PromptEvent::Update | PromptEvent::Validate) {
                return;
            }
            search_impl(
                editor,
                &contents,
                &regex,
                Movement::Move,
                direction,
                scrolloff,
                wrap_around,
                false,
            );
        },
    );
}

fn search_next_or_prev_impl(cx: &mut Context, movement: Movement, direction: Direction) {
    let count = cx.count();
    let config = cx.editor.config();
    let scrolloff = config.scrolloff;
    let (_, doc) = current!(cx.editor);
    let registers = &cx.editor.registers;
    if let Some(query) = registers.read('/').and_then(|query| query.last()) {
        let contents = doc.text().slice(..).to_string();
        let search_config = &config.search;
        let case_insensitive = if search_config.smart_case {
            !query.chars().any(char::is_uppercase)
        } else {
            false
        };
        let wrap_around = search_config.wrap_around;
        if let Ok(regex) = RegexBuilder::new(query)
            .case_insensitive(case_insensitive)
            .multi_line(true)
            .build()
        {
            for _ in 0..count {
                search_impl(
                    cx.editor,
                    &contents,
                    &regex,
                    movement,
                    direction,
                    scrolloff,
                    wrap_around,
                    true,
                );
            }
        } else {
            let error = format!("Invalid regex: {}", query);
            cx.editor.set_error(error);
        }
    }
}

fn search_next(cx: &mut Context) {
    search_next_or_prev_impl(cx, Movement::Move, Direction::Forward);
}

fn search_prev(cx: &mut Context) {
    search_next_or_prev_impl(cx, Movement::Move, Direction::Backward);
}
fn extend_search_next(cx: &mut Context) {
    search_next_or_prev_impl(cx, Movement::Extend, Direction::Forward);
}

fn extend_search_prev(cx: &mut Context) {
    search_next_or_prev_impl(cx, Movement::Extend, Direction::Backward);
}

fn search_selection(cx: &mut Context) {
    let (view, doc) = current!(cx.editor);
    let contents = doc.text().slice(..);

    let regex = doc
        .selection(view.id)
        .iter()
        .map(|selection| regex::escape(&selection.fragment(contents)))
        .collect::<HashSet<_>>() // Collect into hashset to deduplicate identical regexes
        .into_iter()
        .collect::<Vec<_>>()
        .join("|");

    let msg = format!("register '{}' set to '{}'", '/', &regex);
    cx.editor.registers.get_mut('/').push(regex);
    cx.editor.set_status(msg);
}

fn global_search(cx: &mut Context) {
    #[derive(Debug)]
    struct FileResult {
        path: PathBuf,
        /// 0 indexed lines
        line_num: usize,
    }

    impl FileResult {
        fn new(path: &Path, line_num: usize) -> Self {
            Self {
                path: path.to_path_buf(),
                line_num,
            }
        }
    }

    impl ui::menu::Item for FileResult {
        type Data = Option<PathBuf>;

        fn label(&self, current_path: &Self::Data) -> Spans {
            let relative_path = helix_core::path::get_relative_path(&self.path)
                .to_string_lossy()
                .into_owned();
            if current_path
                .as_ref()
                .map(|p| p == &self.path)
                .unwrap_or(false)
            {
                format!("{} (*)", relative_path).into()
            } else {
                relative_path.into()
            }
        }
    }

    let (all_matches_sx, all_matches_rx) = tokio::sync::mpsc::unbounded_channel::<FileResult>();
    let config = cx.editor.config();
    let smart_case = config.search.smart_case;
    let file_picker_config = config.file_picker.clone();

    let reg = cx.register.unwrap_or('/');

    let completions = search_completions(cx, Some(reg));
    ui::regex_prompt(
        cx,
        "global-search:".into(),
        Some(reg),
        move |_editor: &Editor, input: &str| {
            completions
                .iter()
                .filter(|comp| comp.starts_with(input))
                .map(|comp| (0.., std::borrow::Cow::Owned(comp.clone())))
                .collect()
        },
        move |_editor, regex, event| {
            if event != PromptEvent::Validate {
                return;
            }

            if let Ok(matcher) = RegexMatcherBuilder::new()
                .case_smart(smart_case)
                .build(regex.as_str())
            {
                let searcher = SearcherBuilder::new()
                    .binary_detection(BinaryDetection::quit(b'\x00'))
                    .build();

                let search_root = std::env::current_dir()
                    .expect("Global search error: Failed to get current dir");
                WalkBuilder::new(search_root)
                    .hidden(file_picker_config.hidden)
                    .parents(file_picker_config.parents)
                    .ignore(file_picker_config.ignore)
                    .follow_links(file_picker_config.follow_symlinks)
                    .git_ignore(file_picker_config.git_ignore)
                    .git_global(file_picker_config.git_global)
                    .git_exclude(file_picker_config.git_exclude)
                    .max_depth(file_picker_config.max_depth)
                    // We always want to ignore the .git directory, otherwise if
                    // `ignore` is turned off above, we end up with a lot of noise
                    // in our picker.
                    .filter_entry(|entry| entry.file_name() != ".git")
                    .build_parallel()
                    .run(|| {
                        let mut searcher = searcher.clone();
                        let matcher = matcher.clone();
                        let all_matches_sx = all_matches_sx.clone();
                        Box::new(move |entry: Result<DirEntry, ignore::Error>| -> WalkState {
                            let entry = match entry {
                                Ok(entry) => entry,
                                Err(_) => return WalkState::Continue,
                            };

                            match entry.file_type() {
                                Some(entry) if entry.is_file() => {}
                                // skip everything else
                                _ => return WalkState::Continue,
                            };

                            let result = searcher.search_path(
                                &matcher,
                                entry.path(),
                                sinks::UTF8(|line_num, _| {
                                    all_matches_sx
                                        .send(FileResult::new(entry.path(), line_num as usize - 1))
                                        .unwrap();

                                    Ok(true)
                                }),
                            );

                            if let Err(err) = result {
                                log::error!(
                                    "Global search error: {}, {}",
                                    entry.path().display(),
                                    err
                                );
                            }
                            WalkState::Continue
                        })
                    });
            } else {
                // Otherwise do nothing
                // log::warn!("Global Search Invalid Pattern")
            }
        },
    );

    let current_path = doc_mut!(cx.editor).path().cloned();

    let show_picker = async move {
        let all_matches: Vec<FileResult> =
            UnboundedReceiverStream::new(all_matches_rx).collect().await;
        let call: job::Callback =
            Box::new(move |editor: &mut Editor, compositor: &mut Compositor| {
                if all_matches.is_empty() {
                    editor.set_status("No matches found");
                    return;
                }

                let picker = FilePicker::new(
                    all_matches,
                    current_path,
                    move |cx, FileResult { path, line_num }, action| {
                        match cx.editor.open(path, action) {
                            Ok(_) => {}
                            Err(e) => {
                                cx.editor.set_error(format!(
                                    "Failed to open file '{}': {}",
                                    path.display(),
                                    e
                                ));
                                return;
                            }
                        }

                        let line_num = *line_num;
                        let (view, doc) = current!(cx.editor);
                        let text = doc.text();
                        let start = text.line_to_char(line_num);
                        let end = text.line_to_char((line_num + 1).min(text.len_lines()));

                        doc.set_selection(view.id, Selection::single(start, end));
                        align_view(doc, view, Align::Center);
                    },
                    |_editor, FileResult { path, line_num }| {
                        Some((path.clone(), Some((*line_num, *line_num))))
                    },
                );
                compositor.push(Box::new(overlayed(picker)));
            });
        Ok(call)
    };
    cx.jobs.callback(show_picker);
}

enum Extend {
    Above,
    Below,
}

fn extend_line(cx: &mut Context) {
    let (view, doc) = current_ref!(cx.editor);
    let extend = match doc.selection(view.id).primary().direction() {
        Direction::Forward => Extend::Below,
        Direction::Backward => Extend::Above,
    };
    extend_line_impl(cx, extend);
}

fn extend_line_below(cx: &mut Context) {
    extend_line_impl(cx, Extend::Below);
}

fn extend_line_above(cx: &mut Context) {
    extend_line_impl(cx, Extend::Above);
}

fn extend_line_impl(cx: &mut Context, extend: Extend) {
    let count = cx.count();
    let (view, doc) = current!(cx.editor);

    let text = doc.text();
    let selection = doc.selection(view.id).clone().transform(|range| {
        let (start_line, end_line) = range.line_range(text.slice(..));

        let start = text.line_to_char(match extend {
            Extend::Above => start_line.saturating_sub(count - 1),
            Extend::Below => start_line,
        });
        let end = text.line_to_char(
            match extend {
                Extend::Above => end_line + 1, // the start of next line
                Extend::Below => end_line + count,
            }
            .min(text.len_lines()),
        );

        // extend to previous/next line if current line is selected
        let (anchor, head) = if range.from() == start && range.to() == end {
            match extend {
                Extend::Above => (end, text.line_to_char(start_line.saturating_sub(count))),
                Extend::Below => (
                    start,
                    text.line_to_char((end_line + count + 1).min(text.len_lines())),
                ),
            }
        } else {
            match extend {
                Extend::Above => (end, start),
                Extend::Below => (start, end),
            }
        };

        Range::new(anchor, head)
    });

    doc.set_selection(view.id, selection);
}

fn extend_to_line_bounds(cx: &mut Context) {
    let (view, doc) = current!(cx.editor);

    doc.set_selection(
        view.id,
        doc.selection(view.id).clone().transform(|range| {
            let text = doc.text();

            let (start_line, end_line) = range.line_range(text.slice(..));
            let start = text.line_to_char(start_line);
            let end = text.line_to_char((end_line + 1).min(text.len_lines()));

            if range.anchor <= range.head {
                Range::new(start, end)
            } else {
                Range::new(end, start)
            }
        }),
    );
}

fn shrink_to_line_bounds(cx: &mut Context) {
    let (view, doc) = current!(cx.editor);

    doc.set_selection(
        view.id,
        doc.selection(view.id).clone().transform(|range| {
            let text = doc.text();

            let (start_line, end_line) = range.line_range(text.slice(..));

            // Do nothing if the selection is within one line to prevent
            // conditional logic for the behavior of this command
            if start_line == end_line {
                return range;
            }

            let mut start = text.line_to_char(start_line);

            // line_to_char gives us the start position of the line, so
            // we need to get the start position of the next line. In
            // the editor, this will correspond to the cursor being on
            // the EOL whitespace character, which is what we want.
            let mut end = text.line_to_char((end_line + 1).min(text.len_lines()));

            if start != range.from() {
                start = text.line_to_char((start_line + 1).min(text.len_lines()));
            }

            if end != range.to() {
                end = text.line_to_char(end_line);
            }

            if range.anchor <= range.head {
                Range::new(start, end)
            } else {
                Range::new(end, start)
            }
        }),
    );
}

enum Operation {
    Delete,
    Change,
}

fn delete_selection_impl(cx: &mut Context, op: Operation) {
    let (view, doc) = current!(cx.editor);

    let text = doc.text().slice(..);
    let selection = doc.selection(view.id);

    if cx.register != Some('_') {
        // first yank the selection
        let values: Vec<String> = selection.fragments(text).map(Cow::into_owned).collect();
        let reg_name = cx.register.unwrap_or('"');
        let registers = &mut cx.editor.registers;
        let reg = registers.get_mut(reg_name);
        reg.write(values);
    };

    // then delete
    let transaction = Transaction::change_by_selection(doc.text(), selection, |range| {
        (range.from(), range.to(), None)
    });
    apply_transaction(&transaction, doc, view);

    match op {
        Operation::Delete => {
            // exit select mode, if currently in select mode
            exit_select_mode(cx);
        }
        Operation::Change => {
            enter_insert_mode(cx);
        }
    }
}

#[inline]
fn delete_selection_insert_mode(doc: &mut Document, view: &mut View, selection: &Selection) {
    let transaction = Transaction::change_by_selection(doc.text(), selection, |range| {
        (range.from(), range.to(), None)
    });
    apply_transaction(&transaction, doc, view);
}

fn delete_selection(cx: &mut Context) {
    delete_selection_impl(cx, Operation::Delete);
}

fn delete_selection_noyank(cx: &mut Context) {
    cx.register = Some('_');
    delete_selection_impl(cx, Operation::Delete);
}

fn change_selection(cx: &mut Context) {
    delete_selection_impl(cx, Operation::Change);
}

fn change_selection_noyank(cx: &mut Context) {
    cx.register = Some('_');
    delete_selection_impl(cx, Operation::Change);
}

fn collapse_selection(cx: &mut Context) {
    let (view, doc) = current!(cx.editor);
    let text = doc.text().slice(..);

    let selection = doc.selection(view.id).clone().transform(|range| {
        let pos = range.cursor(text);
        Range::new(pos, pos)
    });
    doc.set_selection(view.id, selection);
}

fn flip_selections(cx: &mut Context) {
    let (view, doc) = current!(cx.editor);

    let selection = doc
        .selection(view.id)
        .clone()
        .transform(|range| range.flip());
    doc.set_selection(view.id, selection);
}

fn ensure_selections_forward(cx: &mut Context) {
    let (view, doc) = current!(cx.editor);

    let selection = doc
        .selection(view.id)
        .clone()
        .transform(|r| r.with_direction(Direction::Forward));

    doc.set_selection(view.id, selection);
}

fn enter_insert_mode(cx: &mut Context) {
    cx.editor.mode = Mode::Insert;
}

// inserts at the start of each selection
fn insert_mode(cx: &mut Context) {
    enter_insert_mode(cx);
    let (view, doc) = current!(cx.editor);

    log::trace!(
        "entering insert mode with sel: {:?}, text: {:?}",
        doc.selection(view.id),
        doc.text().to_string()
    );

    let selection = doc
        .selection(view.id)
        .clone()
        .transform(|range| Range::new(range.to(), range.from()));

    doc.set_selection(view.id, selection);
}

// inserts at the end of each selection
fn append_mode(cx: &mut Context) {
    enter_insert_mode(cx);
    let (view, doc) = current!(cx.editor);
    doc.restore_cursor = true;
    let text = doc.text().slice(..);

    // Make sure there's room at the end of the document if the last
    // selection butts up against it.
    let end = text.len_chars();
    let last_range = doc
        .selection(view.id)
        .iter()
        .last()
        .expect("selection should always have at least one range");
    if !last_range.is_empty() && last_range.to() == end {
        let transaction = Transaction::change(
            doc.text(),
            [(end, end, Some(doc.line_ending.as_str().into()))].into_iter(),
        );
        apply_transaction(&transaction, doc, view);
    }

    let selection = doc.selection(view.id).clone().transform(|range| {
        Range::new(
            range.from(),
            graphemes::next_grapheme_boundary(doc.text().slice(..), range.to()),
        )
    });
    doc.set_selection(view.id, selection);
}

fn file_picker(cx: &mut Context) {
    // We don't specify language markers, root will be the root of the current
    // git repo or the current dir if we're not in a repo
    let root = find_root(None, &[]);
    let picker = ui::file_picker(root, &cx.editor.config());
    cx.push_layer(Box::new(overlayed(picker)));
}

fn file_picker_in_current_directory(cx: &mut Context) {
    let cwd = std::env::current_dir().unwrap_or_else(|_| PathBuf::from("./"));
    let picker = ui::file_picker(cwd, &cx.editor.config());
    cx.push_layer(Box::new(overlayed(picker)));
}

fn buffer_picker(cx: &mut Context) {
    let current = view!(cx.editor).doc;

    struct BufferMeta {
        id: DocumentId,
        path: Option<PathBuf>,
        is_modified: bool,
        is_current: bool,
    }

    impl ui::menu::Item for BufferMeta {
        type Data = ();

        fn label(&self, _data: &Self::Data) -> Spans {
            let path = self
                .path
                .as_deref()
                .map(helix_core::path::get_relative_path);
            let path = match path.as_deref().and_then(Path::to_str) {
                Some(path) => path,
                None => SCRATCH_BUFFER_NAME,
            };

            let mut flags = Vec::new();
            if self.is_modified {
                flags.push("+");
            }
            if self.is_current {
                flags.push("*");
            }

            let flag = if flags.is_empty() {
                "".into()
            } else {
                format!(" ({})", flags.join(""))
            };
            format!("{} {}{}", self.id, path, flag).into()
        }
    }

    let new_meta = |doc: &Document| BufferMeta {
        id: doc.id(),
        path: doc.path().cloned(),
        is_modified: doc.is_modified(),
        is_current: doc.id() == current,
    };

    let picker = FilePicker::new(
        cx.editor
            .documents
            .iter()
            .map(|(_, doc)| new_meta(doc))
            .collect(),
        (),
        |cx, meta, action| {
            cx.editor.switch(meta.id, action);
        },
        |editor, meta| {
            let doc = &editor.documents.get(&meta.id)?;
            let &view_id = doc.selections().keys().next()?;
            let line = doc
                .selection(view_id)
                .primary()
                .cursor_line(doc.text().slice(..));
            Some((meta.path.clone()?, Some((line, line))))
        },
    );
    cx.push_layer(Box::new(overlayed(picker)));
}

fn jumplist_picker(cx: &mut Context) {
    struct JumpMeta {
        id: DocumentId,
        path: Option<PathBuf>,
        selection: Selection,
        text: String,
        is_current: bool,
    }

    impl ui::menu::Item for JumpMeta {
        type Data = ();

        fn label(&self, _data: &Self::Data) -> Spans {
            let path = self
                .path
                .as_deref()
                .map(helix_core::path::get_relative_path);
            let path = match path.as_deref().and_then(Path::to_str) {
                Some(path) => path,
                None => SCRATCH_BUFFER_NAME,
            };

            let mut flags = Vec::new();
            if self.is_current {
                flags.push("*");
            }

            let flag = if flags.is_empty() {
                "".into()
            } else {
                format!(" ({})", flags.join(""))
            };
            format!("{} {}{} {}", self.id, path, flag, self.text).into()
        }
    }

    let new_meta = |view: &View, doc_id: DocumentId, selection: Selection| {
        let doc = &cx.editor.documents.get(&doc_id);
        let text = doc.map_or("".into(), |d| {
            selection
                .fragments(d.text().slice(..))
                .map(Cow::into_owned)
                .collect::<Vec<_>>()
                .join(" ")
        });

        JumpMeta {
            id: doc_id,
            path: doc.and_then(|d| d.path().cloned()),
            selection,
            text,
            is_current: view.doc == doc_id,
        }
    };

    let picker = FilePicker::new(
        cx.editor
            .tree
            .views()
            .flat_map(|(view, _)| {
                view.jumps
                    .get()
                    .iter()
                    .map(|(doc_id, selection)| new_meta(view, *doc_id, selection.clone()))
            })
            .collect(),
        (),
        |cx, meta, action| {
            cx.editor.switch(meta.id, action);
            let (view, doc) = current!(cx.editor);
            doc.set_selection(view.id, meta.selection.clone());
        },
        |editor, meta| {
            let doc = &editor.documents.get(&meta.id)?;
            let line = meta.selection.primary().cursor_line(doc.text().slice(..));
            Some((meta.path.clone()?, Some((line, line))))
        },
    );
    cx.push_layer(Box::new(overlayed(picker)));
}

impl ui::menu::Item for MappableCommand {
    type Data = ReverseKeymap;

    fn label(&self, keymap: &Self::Data) -> Spans {
        // formats key bindings, multiple bindings are comma separated,
        // individual key presses are joined with `+`
        let fmt_binding = |bindings: &Vec<Vec<KeyEvent>>| -> String {
            bindings
                .iter()
                .map(|bind| {
                    bind.iter()
                        .map(|key| key.to_string())
                        .collect::<Vec<String>>()
                        .join("+")
                })
                .collect::<Vec<String>>()
                .join(", ")
        };

        match self {
            MappableCommand::Typable { doc, name, .. } => match keymap.get(name as &String) {
                Some(bindings) => format!("{} ({}) [{}]", doc, fmt_binding(bindings), name).into(),
                None => format!("{} [{}]", doc, name).into(),
            },
            MappableCommand::Static { doc, name, .. } => match keymap.get(*name) {
                Some(bindings) => format!("{} ({}) [{}]", doc, fmt_binding(bindings), name).into(),
                None => format!("{} [{}]", doc, name).into(),
            },
        }
    }
}

pub fn command_palette(cx: &mut Context) {
    cx.callback = Some(Box::new(
        move |compositor: &mut Compositor, cx: &mut compositor::Context| {
            let keymap = compositor.find::<ui::EditorView>().unwrap().keymaps.map()
                [&cx.editor.mode]
                .reverse_map();

            let mut commands: Vec<MappableCommand> = MappableCommand::STATIC_COMMAND_LIST.into();
            commands.extend(typed::TYPABLE_COMMAND_LIST.iter().map(|cmd| {
                MappableCommand::Typable {
                    name: cmd.name.to_owned(),
                    doc: cmd.doc.to_owned(),
                    args: Vec::new(),
                }
            }));

            let picker = Picker::new(commands, keymap, move |cx, command, _action| {
                let mut ctx = Context {
                    register: None,
                    count: std::num::NonZeroUsize::new(1),
                    editor: cx.editor,
                    callback: None,
                    on_next_key_callback: None,
                    jobs: cx.jobs,
                };
                command.execute(&mut ctx);
            });
            compositor.push(Box::new(overlayed(picker)));
        },
    ));
}

fn last_picker(cx: &mut Context) {
    // TODO: last picker does not seem to work well with buffer_picker
    cx.callback = Some(Box::new(|compositor: &mut Compositor, _| {
        if let Some(picker) = compositor.last_picker.take() {
            compositor.push(picker);
        }
        // XXX: figure out how to show error when no last picker lifetime
        // cx.editor.set_error("no last picker")
    }));
}

// I inserts at the first nonwhitespace character of each line with a selection
fn insert_at_line_start(cx: &mut Context) {
    goto_first_nonwhitespace(cx);
    enter_insert_mode(cx);
}

// A inserts at the end of each line with a selection
fn insert_at_line_end(cx: &mut Context) {
    enter_insert_mode(cx);
    let (view, doc) = current!(cx.editor);

    let selection = doc.selection(view.id).clone().transform(|range| {
        let text = doc.text().slice(..);
        let line = range.cursor_line(text);
        let pos = line_end_char_index(&text, line);
        Range::new(pos, pos)
    });
    doc.set_selection(view.id, selection);
}

/// Sometimes when applying formatting changes we want to mark the buffer as unmodified, for
/// example because we just applied the same changes while saving.
enum Modified {
    SetUnmodified,
    LeaveModified,
}

// Creates an LspCallback that waits for formatting changes to be computed. When they're done,
// it applies them, but only if the doc hasn't changed.
//
// TODO: provide some way to cancel this, probably as part of a more general job cancellation
// scheme
async fn make_format_callback(
    doc_id: DocumentId,
    doc_version: i32,
    modified: Modified,
    format: impl Future<Output = Result<Transaction, FormatterError>> + Send + 'static,
) -> anyhow::Result<job::Callback> {
    let format = format.await?;
    let call: job::Callback = Box::new(move |editor, _compositor| {
        if !editor.documents.contains_key(&doc_id) {
            return;
        }

        let scrolloff = editor.config().scrolloff;
        let doc = doc_mut!(editor, &doc_id);
        let view = view_mut!(editor);
        if doc.version() == doc_version {
            apply_transaction(&format, doc, view);
            doc.append_changes_to_history(view.id);
            doc.detect_indent_and_line_ending();
            view.ensure_cursor_in_view(doc, scrolloff);
            if let Modified::SetUnmodified = modified {
                doc.reset_modified();
            }
        } else {
            log::info!("discarded formatting changes because the document changed");
        }
    });
    Ok(call)
}

#[derive(PartialEq)]
pub enum Open {
    Below,
    Above,
}

fn open(cx: &mut Context, open: Open) {
    let count = cx.count();
    enter_insert_mode(cx);
    let (view, doc) = current!(cx.editor);

    let text = doc.text().slice(..);
    let contents = doc.text();
    let selection = doc.selection(view.id);

    let mut ranges = SmallVec::with_capacity(selection.len());
    let mut offs = 0;

    let mut transaction = Transaction::change_by_selection(contents, selection, |range| {
        let cursor_line = text.char_to_line(match open {
            Open::Below => graphemes::prev_grapheme_boundary(text, range.to()),
            Open::Above => range.from(),
        });
        let new_line = match open {
            // adjust position to the end of the line (next line - 1)
            Open::Below => cursor_line + 1,
            // adjust position to the end of the previous line (current line - 1)
            Open::Above => cursor_line,
        };

        // Index to insert newlines after, as well as the char width
        // to use to compensate for those inserted newlines.
        let (line_end_index, line_end_offset_width) = if new_line == 0 {
            (0, 0)
        } else {
            (
                line_end_char_index(&doc.text().slice(..), new_line.saturating_sub(1)),
                doc.line_ending.len_chars(),
            )
        };

        let indent = indent::indent_for_newline(
            doc.language_config(),
            doc.syntax(),
            &doc.indent_style,
            doc.tab_width(),
            text,
            new_line.saturating_sub(1),
            line_end_index,
            cursor_line,
        );
        let indent_len = indent.len();
        let mut text = String::with_capacity(1 + indent_len);
        text.push_str(doc.line_ending.as_str());
        text.push_str(&indent);
        let text = text.repeat(count);

        // calculate new selection ranges
        let pos = offs + line_end_index + line_end_offset_width;
        for i in 0..count {
            // pos                    -> beginning of reference line,
            // + (i * (1+indent_len)) -> beginning of i'th line from pos
            // + indent_len ->        -> indent for i'th line
            ranges.push(Range::point(pos + (i * (1 + indent_len)) + indent_len));
        }

        offs += text.chars().count();

        (line_end_index, line_end_index, Some(text.into()))
    });

    transaction = transaction.with_selection(Selection::new(ranges, selection.primary_index()));

    apply_transaction(&transaction, doc, view);
}

// o inserts a new line after each line with a selection
fn open_below(cx: &mut Context) {
    open(cx, Open::Below)
}

// O inserts a new line before each line with a selection
fn open_above(cx: &mut Context) {
    open(cx, Open::Above)
}

fn normal_mode(cx: &mut Context) {
    if cx.editor.mode == Mode::Normal {
        return;
    }

    cx.editor.mode = Mode::Normal;
    let (view, doc) = current!(cx.editor);

    try_restore_indent(doc, view);

    // if leaving append mode, move cursor back by 1
    if doc.restore_cursor {
        let text = doc.text().slice(..);
        let selection = doc.selection(view.id).clone().transform(|range| {
            Range::new(
                range.from(),
                graphemes::prev_grapheme_boundary(text, range.to()),
            )
        });

        doc.set_selection(view.id, selection);
        doc.restore_cursor = false;
    }
}

fn try_restore_indent(doc: &mut Document, view: &mut View) {
    use helix_core::chars::char_is_whitespace;
    use helix_core::Operation;

    fn inserted_a_new_blank_line(changes: &[Operation], pos: usize, line_end_pos: usize) -> bool {
        if let [Operation::Retain(move_pos), Operation::Insert(ref inserted_str), Operation::Retain(_)] =
            changes
        {
            move_pos + inserted_str.len() == pos
                && inserted_str.starts_with('\n')
                && inserted_str.chars().skip(1).all(char_is_whitespace)
                && pos == line_end_pos // ensure no characters exists after current position
        } else {
            false
        }
    }

    let doc_changes = doc.changes().changes();
    let text = doc.text().slice(..);
    let range = doc.selection(view.id).primary();
    let pos = range.cursor(text);
    let line_end_pos = line_end_char_index(&text, range.cursor_line(text));

    if inserted_a_new_blank_line(doc_changes, pos, line_end_pos) {
        // Removes tailing whitespaces.
        let transaction =
            Transaction::change_by_selection(doc.text(), doc.selection(view.id), |range| {
                let line_start_pos = text.line_to_char(range.cursor_line(text));
                (line_start_pos, pos, None)
            });
        apply_transaction(&transaction, doc, view);
    }
}

// Store a jump on the jumplist.
fn push_jump(view: &mut View, doc: &Document) {
    let jump = (doc.id(), doc.selection(view.id).clone());
    view.jumps.push(jump);
}

fn goto_line(cx: &mut Context) {
    goto_line_impl(cx.editor, cx.count)
}

fn goto_line_impl(editor: &mut Editor, count: Option<NonZeroUsize>) {
    if let Some(count) = count {
        let (view, doc) = current!(editor);
        let max_line = if doc.text().line(doc.text().len_lines() - 1).len_chars() == 0 {
            // If the last line is blank, don't jump to it.
            doc.text().len_lines().saturating_sub(2)
        } else {
            doc.text().len_lines() - 1
        };
        let line_idx = std::cmp::min(count.get() - 1, max_line);
        let text = doc.text().slice(..);
        let pos = doc.text().line_to_char(line_idx);
        let selection = doc
            .selection(view.id)
            .clone()
            .transform(|range| range.put_cursor(text, pos, editor.mode == Mode::Select));

        push_jump(view, doc);
        doc.set_selection(view.id, selection);
    }
}

fn goto_last_line(cx: &mut Context) {
    let (view, doc) = current!(cx.editor);
    let line_idx = if doc.text().line(doc.text().len_lines() - 1).len_chars() == 0 {
        // If the last line is blank, don't jump to it.
        doc.text().len_lines().saturating_sub(2)
    } else {
        doc.text().len_lines() - 1
    };
    let text = doc.text().slice(..);
    let pos = doc.text().line_to_char(line_idx);
    let selection = doc
        .selection(view.id)
        .clone()
        .transform(|range| range.put_cursor(text, pos, cx.editor.mode == Mode::Select));

    push_jump(view, doc);
    doc.set_selection(view.id, selection);
}

fn goto_last_accessed_file(cx: &mut Context) {
    let view = view_mut!(cx.editor);
    if let Some(alt) = view.docs_access_history.pop() {
        cx.editor.switch(alt, Action::Replace);
    } else {
        cx.editor.set_error("no last accessed buffer")
    }
}

fn goto_last_modification(cx: &mut Context) {
    let (view, doc) = current!(cx.editor);
    let pos = doc.history.get_mut().last_edit_pos();
    let text = doc.text().slice(..);
    if let Some(pos) = pos {
        let selection = doc
            .selection(view.id)
            .clone()
            .transform(|range| range.put_cursor(text, pos, cx.editor.mode == Mode::Select));
        doc.set_selection(view.id, selection);
    }
}

fn goto_last_modified_file(cx: &mut Context) {
    let view = view!(cx.editor);
    let alternate_file = view
        .last_modified_docs
        .into_iter()
        .flatten()
        .find(|&id| id != view.doc);
    if let Some(alt) = alternate_file {
        cx.editor.switch(alt, Action::Replace);
    } else {
        cx.editor.set_error("no last modified buffer")
    }
}

fn select_mode(cx: &mut Context) {
    let (view, doc) = current!(cx.editor);
    let text = doc.text().slice(..);

    // Make sure end-of-document selections are also 1-width.
    // (With the exception of being in an empty document, of course.)
    let selection = doc.selection(view.id).clone().transform(|range| {
        if range.is_empty() && range.head == text.len_chars() {
            Range::new(
                graphemes::prev_grapheme_boundary(text, range.anchor),
                range.head,
            )
        } else {
            range
        }
    });
    doc.set_selection(view.id, selection);

    cx.editor.mode = Mode::Select;
}

fn exit_select_mode(cx: &mut Context) {
    if cx.editor.mode == Mode::Select {
        cx.editor.mode = Mode::Normal;
    }
}

fn goto_pos(editor: &mut Editor, pos: usize) {
    let (view, doc) = current!(editor);

    push_jump(view, doc);
    doc.set_selection(view.id, Selection::point(pos));
    align_view(doc, view, Align::Center);
}

fn goto_first_diag(cx: &mut Context) {
    let doc = doc!(cx.editor);
    let pos = match doc.shown_diagnostics().next() {
        Some(diag) => diag.range.start,
        None => return,
    };
    goto_pos(cx.editor, pos);
}

fn goto_last_diag(cx: &mut Context) {
    let doc = doc!(cx.editor);
    let pos = match doc.shown_diagnostics().last() {
        Some(diag) => diag.range.start,
        None => return,
    };
    goto_pos(cx.editor, pos);
}

fn goto_next_diag(cx: &mut Context) {
    let editor = &mut cx.editor;
    let (view, doc) = current!(editor);

    let cursor_pos = doc
        .selection(view.id)
        .primary()
        .cursor(doc.text().slice(..));

    let diag = doc
        .shown_diagnostics()
        .find(|diag| diag.range.start > cursor_pos)
        .or_else(|| doc.shown_diagnostics().next());

    let pos = match diag {
        Some(diag) => diag.range.start,
        None => return,
    };

    goto_pos(editor, pos);
}

fn goto_prev_diag(cx: &mut Context) {
    let editor = &mut cx.editor;
    let (view, doc) = current!(editor);

    let cursor_pos = doc
        .selection(view.id)
        .primary()
        .cursor(doc.text().slice(..));

    let diag = doc
        .shown_diagnostics()
        .collect::<Vec<_>>()
        .into_iter()
        .rev()
        .find(|diag| diag.range.start < cursor_pos)
        .or_else(|| doc.shown_diagnostics().last());

    let pos = match diag {
        Some(diag) => diag.range.start,
        None => return,
    };

    goto_pos(editor, pos);
}

pub mod insert {
    use super::*;
    pub type Hook = fn(&Rope, &Selection, char) -> Option<Transaction>;
    pub type PostHook = fn(&mut Context, char);

    /// Exclude the cursor in range.
    fn exclude_cursor(text: RopeSlice, range: Range, cursor: Range) -> Range {
        if range.to() == cursor.to() {
            Range::new(
                range.from(),
                graphemes::prev_grapheme_boundary(text, cursor.to()),
            )
        } else {
            range
        }
    }

    // It trigger completion when idle timer reaches deadline
    // Only trigger completion if the word under cursor is longer than n characters
    pub fn idle_completion(cx: &mut Context) {
        let config = cx.editor.config();
        let (view, doc) = current!(cx.editor);
        let text = doc.text().slice(..);
        let cursor = doc.selection(view.id).primary().cursor(text);

        use helix_core::chars::char_is_word;
        let mut iter = text.chars_at(cursor);
        iter.reverse();
        for _ in 0..config.completion_trigger_len {
            match iter.next() {
                Some(c) if char_is_word(c) => {}
                _ => return,
            }
        }
        super::completion(cx);
    }

    fn language_server_completion(cx: &mut Context, ch: char) {
        use helix_lsp::lsp;
        // if ch matches completion char, trigger completion
        let doc = doc_mut!(cx.editor);
        let language_servers = doc.language_servers_with_feature(LanguageServerFeature::Completion);
        let trigger_completion_ls_ids = language_servers
            .iter()
            .filter_map(|ls| {
                let capabilities = ls.capabilities();

                // TODO: what if trigger is multiple chars long
                match &capabilities.completion_provider {
                    Some(lsp::CompletionOptions {
                        trigger_characters: Some(triggers),
                        ..
                    }) if triggers.iter().any(|trigger| trigger.contains(ch)) => Some(ls.id()),
                    _ => None,
                }
            })
            .collect::<Vec<_>>();

        if !trigger_completion_ls_ids.is_empty() {
            cx.editor.clear_idle_timer();
            for id in trigger_completion_ls_ids {
                super::completion_lsp(cx, id)
            }
        }
        // TODO path for windows
        if ch == '/' && cx.editor.config().path_completion {
            cx.editor.clear_idle_timer();
            super::completion_path(cx)
        }
    }

    fn signature_help(cx: &mut Context, ch: char) {
        use helix_lsp::lsp;
        // if ch matches signature_help char, trigger
        let doc = doc_mut!(cx.editor);
        // lsp doesn't tell us when to close the signature help, so we request
        // the help information again after common close triggers which should
        // return None, which in turn closes the popup.
        let close_triggers = &[')', ';', '.'];
        let language_servers =
            doc.language_servers_with_feature(LanguageServerFeature::SignatureHelp);
        let language_server_id = language_servers.iter().find_map(|ls| {
            let capabilities = ls.capabilities();

            match capabilities {
                lsp::ServerCapabilities {
                    signature_help_provider:
                        Some(lsp::SignatureHelpOptions {
                            trigger_characters: Some(triggers),
                            // TODO: retrigger_characters
                            ..
                        }),
                    ..
                } if triggers.iter().any(|trigger| trigger.contains(ch))
                    || close_triggers.contains(&ch) =>
                {
                    Some(ls.id())
                }
                _ if close_triggers.contains(&ch) => Some(ls.id()),
                // TODO: what if trigger is multiple chars long
                _ => None,
            }
        });

        if let Some(id) = language_server_id {
            super::signature_help_impl_with_language_server_id(
                cx,
                id,
                SignatureHelpInvoked::Automatic,
            )
        }
    }

    // The default insert hook: simply insert the character
    #[allow(clippy::unnecessary_wraps)] // need to use Option<> because of the Hook signature
    fn insert(doc: &Rope, selection: &Selection, ch: char) -> Option<Transaction> {
        let cursors = selection.clone().cursors(doc.slice(..));
        let mut t = Tendril::new();
        t.push(ch);
        let transaction = Transaction::insert(doc, &cursors, t);
        Some(transaction)
    }

    use helix_core::{auto_pairs, syntax::LanguageServerFeature};

    pub fn insert_char(cx: &mut Context, c: char) {
        let (view, doc) = current_ref!(cx.editor);
        let text = doc.text();
        let selection = doc.selection(view.id);
        let auto_pairs = doc.auto_pairs(cx.editor);

        let transaction = auto_pairs
            .as_ref()
            .and_then(|ap| auto_pairs::hook(text, selection, c, ap))
            .or_else(|| insert(text, selection, c));

        let (view, doc) = current!(cx.editor);
        if let Some(t) = transaction {
            apply_transaction(&t, doc, view);
        }

        // TODO: need a post insert hook too for certain triggers (autocomplete, signature help, etc)
        // this could also generically look at Transaction, but it's a bit annoying to look at
        // Operation instead of Change.
        for hook in &[language_server_completion, signature_help] {
            hook(cx, c);
        }
    }

    pub fn insert_tab(cx: &mut Context) {
        let (view, doc) = current!(cx.editor);
        // TODO: round out to nearest indentation level (for example a line with 3 spaces should
        // indent by one to reach 4 spaces).

        let indent = Tendril::from(doc.indent_unit());
        let transaction = Transaction::insert(
            doc.text(),
            &doc.selection(view.id).clone().cursors(doc.text().slice(..)),
            indent,
        );
        apply_transaction(&transaction, doc, view);
    }

    pub fn insert_newline(cx: &mut Context) {
        let (view, doc) = current_ref!(cx.editor);
        let text = doc.text().slice(..);

        let contents = doc.text();
        let selection = doc.selection(view.id).clone();
        let mut ranges = SmallVec::with_capacity(selection.len());

        // TODO: this is annoying, but we need to do it to properly calculate pos after edits
        let mut global_offs = 0;

        let mut transaction = Transaction::change_by_selection(contents, &selection, |range| {
            let pos = range.cursor(text);

            let prev = if pos == 0 {
                ' '
            } else {
                contents.char(pos - 1)
            };
            let curr = contents.get_char(pos).unwrap_or(' ');

            let current_line = text.char_to_line(pos);
            let indent = indent::indent_for_newline(
                doc.language_config(),
                doc.syntax(),
                &doc.indent_style,
                doc.tab_width(),
                text,
                current_line,
                pos,
                current_line,
            );
            let mut text = String::new();
            // If we are between pairs (such as brackets), we want to
            // insert an additional line which is indented one level
            // more and place the cursor there
            let on_auto_pair = doc
                .auto_pairs(cx.editor)
                .and_then(|pairs| pairs.get(prev))
                .and_then(|pair| if pair.close == curr { Some(pair) } else { None })
                .is_some();

            let local_offs = if on_auto_pair {
                let inner_indent = indent.clone() + doc.indent_style.as_str();
                text.reserve_exact(2 + indent.len() + inner_indent.len());
                text.push_str(doc.line_ending.as_str());
                text.push_str(&inner_indent);
                let local_offs = text.chars().count();
                text.push_str(doc.line_ending.as_str());
                text.push_str(&indent);
                local_offs
            } else {
                text.reserve_exact(1 + indent.len());
                text.push_str(doc.line_ending.as_str());
                text.push_str(&indent);
                text.chars().count()
            };

            let new_range = if doc.restore_cursor {
                // when appending, extend the range by local_offs
                Range::new(
                    range.anchor + global_offs,
                    range.head + local_offs + global_offs,
                )
            } else {
                // when inserting, slide the range by local_offs
                Range::new(
                    range.anchor + local_offs + global_offs,
                    range.head + local_offs + global_offs,
                )
            };

            // TODO: range replace or extend
            // range.replace(|range| range.is_empty(), head); -> fn extend if cond true, new head pos
            // can be used with cx.mode to do replace or extend on most changes
            ranges.push(new_range);
            global_offs += text.chars().count();

            (pos, pos, Some(text.into()))
        });

        transaction = transaction.with_selection(Selection::new(ranges, selection.primary_index()));

        let (view, doc) = current!(cx.editor);
        apply_transaction(&transaction, doc, view);
    }

    pub fn delete_char_backward(cx: &mut Context) {
        let count = cx.count();
        let (view, doc) = current_ref!(cx.editor);
        let text = doc.text().slice(..);
        let indent_unit = doc.indent_unit();
        let tab_size = doc.tab_width();
        let auto_pairs = doc.auto_pairs(cx.editor);

        let transaction =
            Transaction::change_by_selection(doc.text(), doc.selection(view.id), |range| {
                let pos = range.cursor(text);
                if pos == 0 {
                    return (pos, pos, None);
                }
                let line_start_pos = text.line_to_char(range.cursor_line(text));
                // consider to delete by indent level if all characters before `pos` are indent units.
                let fragment = Cow::from(text.slice(line_start_pos..pos));
                if !fragment.is_empty() && fragment.chars().all(|ch| ch == ' ' || ch == '\t') {
                    if text.get_char(pos.saturating_sub(1)) == Some('\t') {
                        // fast path, delete one char
                        (
                            graphemes::nth_prev_grapheme_boundary(text, pos, 1),
                            pos,
                            None,
                        )
                    } else {
                        let unit_len = indent_unit.chars().count();
                        // NOTE: indent_unit always contains 'only spaces' or 'only tab' according to `IndentStyle` definition.
                        let unit_size = if indent_unit.starts_with('\t') {
                            tab_size * unit_len
                        } else {
                            unit_len
                        };
                        let width: usize = fragment
                            .chars()
                            .map(|ch| {
                                if ch == '\t' {
                                    tab_size
                                } else {
                                    // it can be none if it still meet control characters other than '\t'
                                    // here just set the width to 1 (or some value better?).
                                    ch.width().unwrap_or(1)
                                }
                            })
                            .sum();
                        let mut drop = width % unit_size; // round down to nearest unit
                        if drop == 0 {
                            drop = unit_size
                        }; // if it's already at a unit, consume a whole unit
                        let mut chars = fragment.chars().rev();
                        let mut start = pos;
                        for _ in 0..drop {
                            // delete up to `drop` spaces
                            match chars.next() {
                                Some(' ') => start -= 1,
                                _ => break,
                            }
                        }
                        (start, pos, None) // delete!
                    }
                } else {
                    match (
                        text.get_char(pos.saturating_sub(1)),
                        text.get_char(pos),
                        auto_pairs,
                    ) {
                        (Some(_x), Some(_y), Some(ap))
                            if range.is_single_grapheme(text)
                                && ap.get(_x).is_some()
                                && ap.get(_x).unwrap().close == _y =>
                        // delete both autopaired characters
                        {
                            (
                                graphemes::nth_prev_grapheme_boundary(text, pos, count),
                                graphemes::nth_next_grapheme_boundary(text, pos, count),
                                None,
                            )
                        }
                        _ =>
                        // delete 1 char
                        {
                            (
                                graphemes::nth_prev_grapheme_boundary(text, pos, count),
                                pos,
                                None,
                            )
                        }
                    }
                }
            });
        let (view, doc) = current!(cx.editor);
        apply_transaction(&transaction, doc, view);

        lsp::signature_help_impl(cx, SignatureHelpInvoked::Automatic);
    }

    pub fn delete_char_forward(cx: &mut Context) {
        let count = cx.count();
        let (view, doc) = current!(cx.editor);
        let text = doc.text().slice(..);
        let transaction =
            Transaction::change_by_selection(doc.text(), doc.selection(view.id), |range| {
                let pos = range.cursor(text);
                (
                    pos,
                    graphemes::nth_next_grapheme_boundary(text, pos, count),
                    None,
                )
            });
        apply_transaction(&transaction, doc, view);

        lsp::signature_help_impl(cx, SignatureHelpInvoked::Automatic);
    }

    pub fn delete_word_backward(cx: &mut Context) {
        let count = cx.count();
        let (view, doc) = current!(cx.editor);
        let text = doc.text().slice(..);

        let selection = doc.selection(view.id).clone().transform(|range| {
            let cursor = Range::point(range.cursor(text));
            let next = movement::move_prev_word_start(text, cursor, count);
            exclude_cursor(text, next, range)
        });
        delete_selection_insert_mode(doc, view, &selection);

        lsp::signature_help_impl(cx, SignatureHelpInvoked::Automatic);
    }

    pub fn delete_word_forward(cx: &mut Context) {
        let count = cx.count();
        let (view, doc) = current!(cx.editor);
        let text = doc.text().slice(..);

        let selection = doc
            .selection(view.id)
            .clone()
            .transform(|range| movement::move_next_word_start(text, range, count));
        delete_selection_insert_mode(doc, view, &selection);

        lsp::signature_help_impl(cx, SignatureHelpInvoked::Automatic);
    }
}

// Undo / Redo

fn undo(cx: &mut Context) {
    let count = cx.count();
    let (view, doc) = current!(cx.editor);
    for _ in 0..count {
        if !doc.undo(view) {
            cx.editor.set_status("Already at oldest change");
            break;
        }
    }
}

fn redo(cx: &mut Context) {
    let count = cx.count();
    let (view, doc) = current!(cx.editor);
    for _ in 0..count {
        if !doc.redo(view) {
            cx.editor.set_status("Already at newest change");
            break;
        }
    }
}

fn earlier(cx: &mut Context) {
    let count = cx.count();
    let (view, doc) = current!(cx.editor);
    for _ in 0..count {
        // rather than doing in batch we do this so get error halfway
        if !doc.earlier(view, UndoKind::Steps(1)) {
            cx.editor.set_status("Already at oldest change");
            break;
        }
    }
}

fn later(cx: &mut Context) {
    let count = cx.count();
    let (view, doc) = current!(cx.editor);
    for _ in 0..count {
        // rather than doing in batch we do this so get error halfway
        if !doc.later(view, UndoKind::Steps(1)) {
            cx.editor.set_status("Already at newest change");
            break;
        }
    }
}

fn commit_undo_checkpoint(cx: &mut Context) {
    let (view, doc) = current!(cx.editor);
    doc.append_changes_to_history(view.id);
}

// Yank / Paste

fn yank(cx: &mut Context) {
    let (view, doc) = current!(cx.editor);
    let text = doc.text().slice(..);

    let values: Vec<String> = doc
        .selection(view.id)
        .fragments(text)
        .map(Cow::into_owned)
        .collect();

    let msg = format!(
        "yanked {} selection(s) to register {}",
        values.len(),
        cx.register.unwrap_or('"')
    );

    cx.editor
        .registers
        .write(cx.register.unwrap_or('"'), values);

    cx.editor.set_status(msg);
    exit_select_mode(cx);
}

fn yank_joined_to_clipboard_impl(
    editor: &mut Editor,
    separator: &str,
    clipboard_type: ClipboardType,
) -> anyhow::Result<()> {
    let (view, doc) = current!(editor);
    let text = doc.text().slice(..);

    let values: Vec<String> = doc
        .selection(view.id)
        .fragments(text)
        .map(Cow::into_owned)
        .collect();

    let clipboard_text = match clipboard_type {
        ClipboardType::Clipboard => "system clipboard",
        ClipboardType::Selection => "primary clipboard",
    };

    let msg = format!(
        "joined and yanked {} selection(s) to {}",
        values.len(),
        clipboard_text,
    );

    let joined = values.join(separator);

    editor
        .clipboard_provider
        .set_contents(joined, clipboard_type)
        .context("Couldn't set system clipboard content")?;

    editor.set_status(msg);

    Ok(())
}

fn yank_joined_to_clipboard(cx: &mut Context) {
    let line_ending = doc!(cx.editor).line_ending;
    let _ =
        yank_joined_to_clipboard_impl(cx.editor, line_ending.as_str(), ClipboardType::Clipboard);
    exit_select_mode(cx);
}

fn yank_main_selection_to_clipboard_impl(
    editor: &mut Editor,
    clipboard_type: ClipboardType,
) -> anyhow::Result<()> {
    let (view, doc) = current!(editor);
    let text = doc.text().slice(..);

    let message_text = match clipboard_type {
        ClipboardType::Clipboard => "yanked main selection to system clipboard",
        ClipboardType::Selection => "yanked main selection to primary clipboard",
    };

    let value = doc.selection(view.id).primary().fragment(text);

    if let Err(e) = editor
        .clipboard_provider
        .set_contents(value.into_owned(), clipboard_type)
    {
        bail!("Couldn't set system clipboard content: {}", e);
    }

    editor.set_status(message_text);
    Ok(())
}

fn yank_main_selection_to_clipboard(cx: &mut Context) {
    let _ = yank_main_selection_to_clipboard_impl(cx.editor, ClipboardType::Clipboard);
}

fn yank_joined_to_primary_clipboard(cx: &mut Context) {
    let line_ending = doc!(cx.editor).line_ending;
    let _ =
        yank_joined_to_clipboard_impl(cx.editor, line_ending.as_str(), ClipboardType::Selection);
}

fn yank_main_selection_to_primary_clipboard(cx: &mut Context) {
    let _ = yank_main_selection_to_clipboard_impl(cx.editor, ClipboardType::Selection);
    exit_select_mode(cx);
}

#[derive(Copy, Clone)]
enum Paste {
    Before,
    After,
    Cursor,
}

fn paste_impl(values: &[String], doc: &mut Document, view: &mut View, action: Paste, count: usize) {
    let repeat = std::iter::repeat(
        values
            .last()
            .map(|value| Tendril::from(value.repeat(count)))
            .unwrap(),
    );

    // if any of values ends with a line ending, it's linewise paste
    let linewise = values
        .iter()
        .any(|value| get_line_ending_of_str(value).is_some());

    // Only compiled once.
    #[allow(clippy::trivial_regex)]
    static REGEX: Lazy<Regex> = Lazy::new(|| Regex::new(r"\r\n|\r|\n").unwrap());
    let mut values = values
        .iter()
        .map(|value| REGEX.replace_all(value, doc.line_ending.as_str()))
        .map(|value| Tendril::from(value.as_ref().repeat(count)))
        .chain(repeat);

    let text = doc.text();
    let selection = doc.selection(view.id);

    let transaction = Transaction::change_by_selection(text, selection, |range| {
        let pos = match (action, linewise) {
            // paste linewise before
            (Paste::Before, true) => text.line_to_char(text.char_to_line(range.from())),
            // paste linewise after
            (Paste::After, true) => {
                let line = range.line_range(text.slice(..)).1;
                text.line_to_char((line + 1).min(text.len_lines()))
            }
            // paste insert
            (Paste::Before, false) => range.from(),
            // paste append
            (Paste::After, false) => range.to(),
            // paste at cursor
            (Paste::Cursor, _) => range.cursor(text.slice(..)),
        };
        (pos, pos, values.next())
    });
    apply_transaction(&transaction, doc, view);
}

pub(crate) fn paste_bracketed_value(cx: &mut Context, contents: String) {
    let count = cx.count();
    let paste = match cx.editor.mode {
        Mode::Insert | Mode::Select => Paste::Cursor,
        Mode::Normal => Paste::Before,
    };
    let (view, doc) = current!(cx.editor);
    paste_impl(&[contents], doc, view, paste, count);
}

fn paste_clipboard_impl(
    editor: &mut Editor,
    action: Paste,
    clipboard_type: ClipboardType,
    count: usize,
) -> anyhow::Result<()> {
    let (view, doc) = current!(editor);
    match editor.clipboard_provider.get_contents(clipboard_type) {
        Ok(contents) => {
            paste_impl(&[contents], doc, view, action, count);
            Ok(())
        }
        Err(e) => Err(e.context("Couldn't get system clipboard contents")),
    }
}

fn paste_clipboard_after(cx: &mut Context) {
    let _ = paste_clipboard_impl(
        cx.editor,
        Paste::After,
        ClipboardType::Clipboard,
        cx.count(),
    );
}

fn paste_clipboard_before(cx: &mut Context) {
    let _ = paste_clipboard_impl(
        cx.editor,
        Paste::Before,
        ClipboardType::Clipboard,
        cx.count(),
    );
}

fn paste_primary_clipboard_after(cx: &mut Context) {
    let _ = paste_clipboard_impl(
        cx.editor,
        Paste::After,
        ClipboardType::Selection,
        cx.count(),
    );
}

fn paste_primary_clipboard_before(cx: &mut Context) {
    let _ = paste_clipboard_impl(
        cx.editor,
        Paste::Before,
        ClipboardType::Selection,
        cx.count(),
    );
}

fn replace_with_yanked(cx: &mut Context) {
    let count = cx.count();
    let reg_name = cx.register.unwrap_or('"');
    let (view, doc) = current!(cx.editor);
    let registers = &mut cx.editor.registers;

    if let Some(values) = registers.read(reg_name) {
        if !values.is_empty() {
            let repeat = std::iter::repeat(
                values
                    .last()
                    .map(|value| Tendril::from(&value.repeat(count)))
                    .unwrap(),
            );
            let mut values = values
                .iter()
                .map(|value| Tendril::from(&value.repeat(count)))
                .chain(repeat);
            let selection = doc.selection(view.id);
            let transaction = Transaction::change_by_selection(doc.text(), selection, |range| {
                if !range.is_empty() {
                    (range.from(), range.to(), Some(values.next().unwrap()))
                } else {
                    (range.from(), range.to(), None)
                }
            });

            apply_transaction(&transaction, doc, view);
        }
    }
}

fn replace_selections_with_clipboard_impl(
    editor: &mut Editor,
    clipboard_type: ClipboardType,
    count: usize,
) -> anyhow::Result<()> {
    let (view, doc) = current!(editor);

    match editor.clipboard_provider.get_contents(clipboard_type) {
        Ok(contents) => {
            let selection = doc.selection(view.id);
            let transaction = Transaction::change_by_selection(doc.text(), selection, |range| {
                (
                    range.from(),
                    range.to(),
                    Some(contents.repeat(count).as_str().into()),
                )
            });

            apply_transaction(&transaction, doc, view);
            doc.append_changes_to_history(view.id);
            Ok(())
        }
        Err(e) => Err(e.context("Couldn't get system clipboard contents")),
    }
}

fn replace_selections_with_clipboard(cx: &mut Context) {
    let _ = replace_selections_with_clipboard_impl(cx.editor, ClipboardType::Clipboard, cx.count());
}

fn replace_selections_with_primary_clipboard(cx: &mut Context) {
    let _ = replace_selections_with_clipboard_impl(cx.editor, ClipboardType::Selection, cx.count());
}

fn paste(cx: &mut Context, pos: Paste) {
    let count = cx.count();
    let reg_name = cx.register.unwrap_or('"');
    let (view, doc) = current!(cx.editor);
    let registers = &mut cx.editor.registers;

    if let Some(values) = registers.read(reg_name) {
        paste_impl(values, doc, view, pos, count);
    }
}

fn paste_after(cx: &mut Context) {
    paste(cx, Paste::After)
}

fn paste_before(cx: &mut Context) {
    paste(cx, Paste::Before)
}

fn get_lines(doc: &Document, view_id: ViewId) -> Vec<usize> {
    let mut lines = Vec::new();

    // Get all line numbers
    for range in doc.selection(view_id) {
        let (start, end) = range.line_range(doc.text().slice(..));

        for line in start..=end {
            lines.push(line)
        }
    }
    lines.sort_unstable(); // sorting by usize so _unstable is preferred
    lines.dedup();
    lines
}

fn indent(cx: &mut Context) {
    let count = cx.count();
    let (view, doc) = current!(cx.editor);
    let lines = get_lines(doc, view.id);

    // Indent by one level
    let indent = Tendril::from(doc.indent_unit().repeat(count));

    let transaction = Transaction::change(
        doc.text(),
        lines.into_iter().filter_map(|line| {
            let is_blank = doc.text().line(line).chunks().all(|s| s.trim().is_empty());
            if is_blank {
                return None;
            }
            let pos = doc.text().line_to_char(line);
            Some((pos, pos, Some(indent.clone())))
        }),
    );
    apply_transaction(&transaction, doc, view);
}

fn unindent(cx: &mut Context) {
    let count = cx.count();
    let (view, doc) = current!(cx.editor);
    let lines = get_lines(doc, view.id);
    let mut changes = Vec::with_capacity(lines.len());
    let tab_width = doc.tab_width();
    let indent_width = count * tab_width;

    for line_idx in lines {
        let line = doc.text().line(line_idx);
        let mut width = 0;
        let mut pos = 0;

        for ch in line.chars() {
            match ch {
                ' ' => width += 1,
                '\t' => width = (width / tab_width + 1) * tab_width,
                _ => break,
            }

            pos += 1;

            if width >= indent_width {
                break;
            }
        }

        // now delete from start to first non-blank
        if pos > 0 {
            let start = doc.text().line_to_char(line_idx);
            changes.push((start, start + pos, None))
        }
    }

    let transaction = Transaction::change(doc.text(), changes.into_iter());

    apply_transaction(&transaction, doc, view);
}

fn format_selections(cx: &mut Context) {
    use helix_lsp::{lsp, util::range_to_lsp_range};

    let (view, doc) = current!(cx.editor);

    // via lsp if available
    // else via tree-sitter indentation calculations

    let language_server = match doc
        .language_servers_with_feature(LanguageServerFeature::Format)
        .first()
    {
        Some(language_server) => *language_server,
        None => return,
    };

    let ranges: Vec<lsp::Range> = doc
        .selection(view.id)
        .iter()
        .map(|range| range_to_lsp_range(doc.text(), *range, language_server.offset_encoding()))
        .collect();

    // TODO: all of the TODO's and commented code inside the loop,
    // to make this actually work.
    for _range in ranges {
        // TODO: handle fails
        // TODO: concurrent map

        // TODO: need to block to get the formatting

        // let edits = block_on(language_server.text_document_range_formatting(
        //     doc.identifier(),
        //     range,
        //     lsp::FormattingOptions::default(),
        // ))
        // .unwrap_or_default();

        // let transaction = helix_lsp::util::generate_transaction_from_edits(
        //     doc.text(),
        //     edits,
        //     language_server.offset_encoding(),
        // );

        // apply_transaction(&transaction, doc, view);
    }
}

fn join_selections_inner(cx: &mut Context, select_space: bool) {
    use movement::skip_while;
    let (view, doc) = current!(cx.editor);
    let text = doc.text();
    let slice = doc.text().slice(..);

    let mut changes = Vec::new();
    let fragment = Tendril::from(" ");

    for selection in doc.selection(view.id) {
        let (start, mut end) = selection.line_range(slice);
        if start == end {
            end = (end + 1).min(text.len_lines() - 1);
        }
        let lines = start..end;

        changes.reserve(lines.len());

        for line in lines {
            let start = line_end_char_index(&slice, line);
            let mut end = text.line_to_char(line + 1);
            end = skip_while(slice, end, |ch| matches!(ch, ' ' | '\t')).unwrap_or(end);

            // need to skip from start, not end
            let change = (start, end, Some(fragment.clone()));
            changes.push(change);
        }
    }

    changes.sort_unstable_by_key(|(from, _to, _text)| *from);
    changes.dedup();

    // TODO: joining multiple empty lines should be replaced by a single space.
    // need to merge change ranges that touch

    // select inserted spaces
    let transaction = if select_space {
        let ranges: SmallVec<_> = changes
            .iter()
            .scan(0, |offset, change| {
                let range = Range::point(change.0 - *offset);
                *offset += change.1 - change.0 - 1; // -1 because cursor is 0-sized
                Some(range)
            })
            .collect();
        let selection = Selection::new(ranges, 0);
        Transaction::change(doc.text(), changes.into_iter()).with_selection(selection)
    } else {
        Transaction::change(doc.text(), changes.into_iter())
    };

    apply_transaction(&transaction, doc, view);
}

fn keep_or_remove_selections_impl(cx: &mut Context, remove: bool) {
    // keep or remove selections matching regex
    let reg = cx.register.unwrap_or('/');
    ui::regex_prompt(
        cx,
        if remove { "remove:" } else { "keep:" }.into(),
        Some(reg),
        ui::completers::none,
        move |editor, regex, event| {
            let (view, doc) = current!(editor);
            if !matches!(event, PromptEvent::Update | PromptEvent::Validate) {
                return;
            }
            let text = doc.text().slice(..);

            if let Some(selection) =
                selection::keep_or_remove_matches(text, doc.selection(view.id), &regex, remove)
            {
                doc.set_selection(view.id, selection);
            }
        },
    )
}

fn join_selections(cx: &mut Context) {
    join_selections_inner(cx, false)
}

fn join_selections_space(cx: &mut Context) {
    join_selections_inner(cx, true)
}

fn keep_selections(cx: &mut Context) {
    keep_or_remove_selections_impl(cx, false)
}

fn remove_selections(cx: &mut Context) {
    keep_or_remove_selections_impl(cx, true)
}

fn keep_primary_selection(cx: &mut Context) {
    let (view, doc) = current!(cx.editor);
    // TODO: handle count

    let range = doc.selection(view.id).primary();
    doc.set_selection(view.id, Selection::single(range.anchor, range.head));
}

fn remove_primary_selection(cx: &mut Context) {
    let (view, doc) = current!(cx.editor);
    // TODO: handle count

    let selection = doc.selection(view.id);
    if selection.len() == 1 {
        cx.editor.set_error("no selections remaining");
        return;
    }
    let index = selection.primary_index();
    let selection = selection.clone().remove(index);

    doc.set_selection(view.id, selection);
}

pub fn completion_lsp(cx: &mut Context, language_server_id: usize) {
    let language_server = cx
        .editor
        .language_servers
        .get_by_id(language_server_id)
        .unwrap();

    if let Err(e) = helix_lsp::block_on(cx.jobs.finish()) {
        return cx.editor.set_status(format!("{e}"));
    };

    use helix_lsp::{lsp, util::pos_to_lsp_pos};

    let (view, doc) = current!(cx.editor);

    let text = doc.text().slice(..);
    let cursor = doc.selection(view.id).primary().cursor(text);
    let trigger_offset = cursor;

    // TODO: trigger_offset should be the cursor offset but we also need a starting offset from where we want to apply
    // completion filtering. For example logger.te| should filter the initial suggestion list with "te".

    use helix_core::chars;
    let mut iter = text.chars_at(cursor);
    iter.reverse();
    let offset = iter.take_while(|ch| chars::char_is_word(*ch)).count();
    let start_offset = cursor.saturating_sub(offset);
    let prefix = text.slice(start_offset..cursor).to_string();

    let offset_encoding = language_server.offset_encoding();

    let pos = pos_to_lsp_pos(doc.text(), cursor, offset_encoding);

    let future = language_server.completion(doc.identifier(), pos, None);
    cx.callback(
        future,
        move |editor, compositor, response: Option<lsp::CompletionResponse>| {
            if editor.mode != Mode::Insert {
                // we're not in insert mode anymore
                return;
            }

            let mut items = match response {
                Some(lsp::CompletionResponse::Array(items)) => items,
                // TODO: do something with is_incomplete
                Some(lsp::CompletionResponse::List(lsp::CompletionList {
                    is_incomplete: _is_incomplete,
                    items,
                })) => items,
                None => Vec::new(),
            }
            .into_iter()
            .map(|item| CompletionItem::LSP {
                language_server_id,
                item: Box::from(item),
                offset_encoding,
            })
            .collect::<Vec<_>>();

            if !prefix.is_empty() {
                items = items
                    .into_iter()
                    .filter(|item| item.filter_text(&()).starts_with(&prefix))
                    .collect();
            }

            if items.is_empty() {
                // editor.set_error("No completion available");
                return;
            }
            let size = compositor.size();
            let ui = compositor.find::<ui::EditorView>().unwrap();
            ui.set_or_extend_completion(editor, items, start_offset, trigger_offset, size);
        },
    );
}

pub fn completion_path(cx: &mut Context) {
    let (view, doc) = current!(cx.editor);

    let text = doc.text().slice(..);
    let cursor = doc.selection(view.id).primary().cursor(text);
    let cur_line = text.char_to_line(cursor);
    let begin_line = text.line_to_char(cur_line);
    let line_until_cursor = text.slice(begin_line..cursor).to_string();

    // TODO: trigger_offset should be the cursor offset but we also need a starting offset from where we want to apply
    // completion filtering. For example logger.te| should filter the initial suggestion list with "te".

    use helix_core::chars;
    let mut iter = text.chars_at(cursor);
    iter.reverse();
    let offset = iter.take_while(|ch| chars::char_is_word(*ch)).count();

    let trigger_offset = cursor;
    let start_offset = cursor.saturating_sub(offset);

    let callback = async move {
        let call: job::Callback =
            Box::new(move |editor: &mut Editor, compositor: &mut Compositor| {
                if editor.mode != Mode::Insert {
                    // we're not in insert mode anymore
                    return;
                }
<<<<<<< HEAD
                let doc = doc!(editor);

                // TODO async path completion (for this probably the whole completion system has to be reworked to be async without producing race conditions)
                let items = ui::PATH_REGEX
                    .find(&line_until_cursor)
                    .and_then(|matched_path| {
                        let matched_path = matched_path.as_str();
                        let mut path = PathBuf::from(matched_path);
                        if path.is_relative() {
                            if let Some(doc_path) = doc.path().and_then(|dp| dp.parent()) {
                                path = doc_path.join(path);
                            }
                        }
                        let ends_with_slash = match matched_path.chars().last() {
                            Some('/') => true, // TODO support Windows
                            None => return Some(vec![]),
                            _ => false,
                        };
                        // check if there are chars after the last slash, and if these chars represent a directory
                        let (dir_path, typed_file_name) = match std::fs::metadata(path.clone()).ok()
                        {
                            Some(m) if m.is_dir() && ends_with_slash => {
                                (Some(path.as_path()), None)
                            }
                            _ if !ends_with_slash => {
                                (path.parent(), path.file_name().and_then(|f| f.to_str()))
                            }
                            _ => return Some(vec![]),
                        };
                        // read dir for a possibly matched path
                        dir_path
                            .and_then(|path| std::fs::read_dir(path).ok())
                            .map(|read_dir| {
                                read_dir
                                    .filter_map(|dir_entry| dir_entry.ok())
                                    .filter_map(|dir_entry| {
                                        let path = dir_entry.path();
                                        // check if <chars> in <path>/<chars><cursor> matches the start of the filename
                                        let filename_starts_with_prefix = match (
                                            path.file_name().and_then(|f| f.to_str()),
                                            typed_file_name,
                                        ) {
                                            (Some(re_stem), Some(t)) => re_stem.starts_with(t),
                                            _ => true,
                                        };
                                        if filename_starts_with_prefix {
                                            dir_entry.metadata().ok().map(|md| (path, md))
                                        } else {
                                            None
                                        }
                                    })
                                    .map(|(path, md)| CompletionItem::Path {
                                        path,
                                        permissions: md.permissions(),
                                        path_type: if md.is_file() {
                                            PathType::File
                                        } else if md.is_dir() {
                                            PathType::Dir
                                        } else if md.is_symlink() {
                                            PathType::Symlink
                                        } else {
                                            PathType::Unknown
                                        },
                                    })
                                    .collect::<Vec<_>>()
                            })
                    })
                    .unwrap_or_default();
=======

                let mut items = match response {
                    Some(lsp::CompletionResponse::Array(items)) => items,
                    // TODO: do something with is_incomplete
                    Some(lsp::CompletionResponse::List(lsp::CompletionList {
                        is_incomplete: _is_incomplete,
                        items,
                    })) => items,
                    None => Vec::new(),
                }
                .into_iter()
                .map(|item| CompletionItem::LSP {
                    language_server_id,
                    item,
                    offset_encoding,
                })
                .collect::<Vec<_>>();

                if !prefix.is_empty() {
                    items.retain(|item| item.filter_text(&()).starts_with(&prefix));
                }
>>>>>>> 2489da25

                if items.is_empty() {
                    return;
                }
                let size = compositor.size();
                let ui = compositor.find::<ui::EditorView>().unwrap();
                ui.set_or_extend_completion(editor, items, start_offset, trigger_offset, size);
            });
        Ok(call)
    };
    cx.jobs.callback(callback);
}

pub fn completion(cx: &mut Context) {
    // TODO completion starts to get ugly...
    // maybe think about something like completion provider and separate completion-state into helix-view?
    let clear_completion = async move {
        let call: job::Callback =
            Box::new(move |editor: &mut Editor, compositor: &mut Compositor| {
                let ui = compositor.find::<ui::EditorView>().unwrap();
                ui.clear_completion(editor);
            });
        Ok(call)
    };
    cx.jobs.callback(clear_completion);

    let language_server_ids = doc!(cx.editor)
        .language_servers_with_feature(LanguageServerFeature::Completion)
        .iter()
        .map(|ls| ls.id())
        .collect::<Vec<_>>(); // for the borrow checker...

    for id in language_server_ids {
        completion_lsp(cx, id)
    }

    if cx.editor.config().path_completion {
        completion_path(cx);
    }
}

// comments
fn toggle_comments(cx: &mut Context) {
    let (view, doc) = current!(cx.editor);
    let token = doc
        .language_config()
        .and_then(|lc| lc.comment_token.as_ref())
        .map(|tc| tc.as_ref());
    let transaction = comment::toggle_line_comments(doc.text(), doc.selection(view.id), token);

    apply_transaction(&transaction, doc, view);
    exit_select_mode(cx);
}

fn rotate_selections(cx: &mut Context, direction: Direction) {
    let count = cx.count();
    let (view, doc) = current!(cx.editor);
    let mut selection = doc.selection(view.id).clone();
    let index = selection.primary_index();
    let len = selection.len();
    selection.set_primary_index(match direction {
        Direction::Forward => (index + count) % len,
        Direction::Backward => (index + (len.saturating_sub(count) % len)) % len,
    });
    doc.set_selection(view.id, selection);
}
fn rotate_selections_forward(cx: &mut Context) {
    rotate_selections(cx, Direction::Forward)
}
fn rotate_selections_backward(cx: &mut Context) {
    rotate_selections(cx, Direction::Backward)
}

fn rotate_selection_contents(cx: &mut Context, direction: Direction) {
    let count = cx.count;
    let (view, doc) = current!(cx.editor);
    let text = doc.text().slice(..);

    let selection = doc.selection(view.id);
    let mut fragments: Vec<_> = selection
        .slices(text)
        .map(|fragment| fragment.chunks().collect())
        .collect();

    let group = count
        .map(|count| count.get())
        .unwrap_or(fragments.len()) // default to rotating everything as one group
        .min(fragments.len());

    for chunk in fragments.chunks_mut(group) {
        // TODO: also modify main index
        match direction {
            Direction::Forward => chunk.rotate_right(1),
            Direction::Backward => chunk.rotate_left(1),
        };
    }

    let transaction = Transaction::change(
        doc.text(),
        selection
            .ranges()
            .iter()
            .zip(fragments)
            .map(|(range, fragment)| (range.from(), range.to(), Some(fragment))),
    );

    apply_transaction(&transaction, doc, view);
}

fn rotate_selection_contents_forward(cx: &mut Context) {
    rotate_selection_contents(cx, Direction::Forward)
}
fn rotate_selection_contents_backward(cx: &mut Context) {
    rotate_selection_contents(cx, Direction::Backward)
}

// tree sitter node selection

fn expand_selection(cx: &mut Context) {
    let motion = |editor: &mut Editor| {
        let (view, doc) = current!(editor);

        if let Some(syntax) = doc.syntax() {
            let text = doc.text().slice(..);

            let current_selection = doc.selection(view.id);
            let selection = object::expand_selection(syntax, text, current_selection.clone());

            // check if selection is different from the last one
            if *current_selection != selection {
                // save current selection so it can be restored using shrink_selection
                view.object_selections.push(current_selection.clone());

                doc.set_selection(view.id, selection);
            }
        }
    };
    motion(cx.editor);
    cx.editor.last_motion = Some(Motion(Box::new(motion)));
}

fn shrink_selection(cx: &mut Context) {
    let motion = |editor: &mut Editor| {
        let (view, doc) = current!(editor);
        let current_selection = doc.selection(view.id);
        // try to restore previous selection
        if let Some(prev_selection) = view.object_selections.pop() {
            if current_selection.contains(&prev_selection) {
                // allow shrinking the selection only if current selection contains the previous object selection
                doc.set_selection(view.id, prev_selection);
                return;
            } else {
                // clear existing selection as they can't be shrunk to anyway
                view.object_selections.clear();
            }
        }
        // if not previous selection, shrink to first child
        if let Some(syntax) = doc.syntax() {
            let text = doc.text().slice(..);
            let selection = object::shrink_selection(syntax, text, current_selection.clone());
            doc.set_selection(view.id, selection);
        }
    };
    motion(cx.editor);
    cx.editor.last_motion = Some(Motion(Box::new(motion)));
}

fn select_sibling_impl<F>(cx: &mut Context, sibling_fn: &'static F)
where
    F: Fn(Node) -> Option<Node>,
{
    let motion = |editor: &mut Editor| {
        let (view, doc) = current!(editor);

        if let Some(syntax) = doc.syntax() {
            let text = doc.text().slice(..);
            let current_selection = doc.selection(view.id);
            let selection =
                object::select_sibling(syntax, text, current_selection.clone(), sibling_fn);
            doc.set_selection(view.id, selection);
        }
    };
    motion(cx.editor);
    cx.editor.last_motion = Some(Motion(Box::new(motion)));
}

fn select_next_sibling(cx: &mut Context) {
    select_sibling_impl(cx, &|node| Node::next_sibling(&node))
}

fn select_prev_sibling(cx: &mut Context) {
    select_sibling_impl(cx, &|node| Node::prev_sibling(&node))
}

fn match_brackets(cx: &mut Context) {
    let (view, doc) = current!(cx.editor);

    if let Some(syntax) = doc.syntax() {
        let text = doc.text().slice(..);
        let selection = doc.selection(view.id).clone().transform(|range| {
            if let Some(pos) =
                match_brackets::find_matching_bracket_fuzzy(syntax, doc.text(), range.cursor(text))
            {
                range.put_cursor(text, pos, cx.editor.mode == Mode::Select)
            } else {
                range
            }
        });
        doc.set_selection(view.id, selection);
    }
}

//

fn jump_forward(cx: &mut Context) {
    let count = cx.count();
    let view = view_mut!(cx.editor);
    let doc_id = view.doc;

    if let Some((id, selection)) = view.jumps.forward(count) {
        view.doc = *id;
        let selection = selection.clone();
        let (view, doc) = current!(cx.editor); // refetch doc

        if doc.id() != doc_id {
            view.add_to_history(doc_id);
        }

        doc.set_selection(view.id, selection);
        align_view(doc, view, Align::Center);
    };
}

fn jump_backward(cx: &mut Context) {
    let count = cx.count();
    let (view, doc) = current!(cx.editor);
    let doc_id = doc.id();

    if let Some((id, selection)) = view.jumps.backward(view.id, doc, count) {
        view.doc = *id;
        let selection = selection.clone();
        let (view, doc) = current!(cx.editor); // refetch doc

        if doc.id() != doc_id {
            view.add_to_history(doc_id);
        }

        doc.set_selection(view.id, selection);
        align_view(doc, view, Align::Center);
    };
}

fn save_selection(cx: &mut Context) {
    let (view, doc) = current!(cx.editor);
    push_jump(view, doc);
    cx.editor.set_status("Selection saved to jumplist");
}

fn rotate_view(cx: &mut Context) {
    cx.editor.focus_next()
}

fn jump_view_right(cx: &mut Context) {
    cx.editor.focus_direction(tree::Direction::Right)
}

fn jump_view_left(cx: &mut Context) {
    cx.editor.focus_direction(tree::Direction::Left)
}

fn jump_view_up(cx: &mut Context) {
    cx.editor.focus_direction(tree::Direction::Up)
}

fn jump_view_down(cx: &mut Context) {
    cx.editor.focus_direction(tree::Direction::Down)
}

fn swap_view_right(cx: &mut Context) {
    cx.editor.swap_split_in_direction(tree::Direction::Right)
}

fn swap_view_left(cx: &mut Context) {
    cx.editor.swap_split_in_direction(tree::Direction::Left)
}

fn swap_view_up(cx: &mut Context) {
    cx.editor.swap_split_in_direction(tree::Direction::Up)
}

fn swap_view_down(cx: &mut Context) {
    cx.editor.swap_split_in_direction(tree::Direction::Down)
}

fn transpose_view(cx: &mut Context) {
    cx.editor.transpose_view()
}

// split helper, clear it later
fn split(cx: &mut Context, action: Action) {
    let (view, doc) = current!(cx.editor);
    let id = doc.id();
    let selection = doc.selection(view.id).clone();
    let offset = view.offset;

    cx.editor.switch(id, action);

    // match the selection in the previous view
    let (view, doc) = current!(cx.editor);
    doc.set_selection(view.id, selection);
    // match the view scroll offset (switch doesn't handle this fully
    // since the selection is only matched after the split)
    view.offset = offset;
}

fn hsplit(cx: &mut Context) {
    split(cx, Action::HorizontalSplit);
}

fn hsplit_new(cx: &mut Context) {
    cx.editor.new_file(Action::HorizontalSplit);
}

fn vsplit(cx: &mut Context) {
    split(cx, Action::VerticalSplit);
}

fn vsplit_new(cx: &mut Context) {
    cx.editor.new_file(Action::VerticalSplit);
}

fn wclose(cx: &mut Context) {
    if cx.editor.tree.views().count() == 1 {
        if let Err(err) = typed::buffers_remaining_impl(cx.editor) {
            cx.editor.set_error(err.to_string());
            return;
        }
    }
    let view_id = view!(cx.editor).id;
    // close current split
    cx.editor.close(view_id);
}

fn wonly(cx: &mut Context) {
    let views = cx
        .editor
        .tree
        .views()
        .map(|(v, focus)| (v.id, focus))
        .collect::<Vec<_>>();
    for (view_id, focus) in views {
        if !focus {
            cx.editor.close(view_id);
        }
    }
}

fn select_register(cx: &mut Context) {
    cx.editor.autoinfo = Some(Info::from_registers(&cx.editor.registers));
    cx.on_next_key(move |cx, event| {
        if let Some(ch) = event.char() {
            cx.editor.autoinfo = None;
            cx.editor.selected_register = Some(ch);
        }
    })
}

fn insert_register(cx: &mut Context) {
    cx.editor.autoinfo = Some(Info::from_registers(&cx.editor.registers));
    cx.on_next_key(move |cx, event| {
        if let Some(ch) = event.char() {
            cx.editor.autoinfo = None;
            cx.register = Some(ch);
            paste(cx, Paste::Cursor);
        }
    })
}

fn align_view_top(cx: &mut Context) {
    let (view, doc) = current!(cx.editor);
    align_view(doc, view, Align::Top);
}

fn align_view_center(cx: &mut Context) {
    let (view, doc) = current!(cx.editor);
    align_view(doc, view, Align::Center);
}

fn align_view_bottom(cx: &mut Context) {
    let (view, doc) = current!(cx.editor);
    align_view(doc, view, Align::Bottom);
}

fn align_view_middle(cx: &mut Context) {
    let (view, doc) = current!(cx.editor);
    let text = doc.text().slice(..);
    let pos = doc.selection(view.id).primary().cursor(text);
    let pos = coords_at_pos(text, pos);

    view.offset.col = pos
        .col
        .saturating_sub((view.inner_area().width as usize) / 2);
}

fn scroll_up(cx: &mut Context) {
    scroll(cx, cx.count(), Direction::Backward);
}

fn scroll_down(cx: &mut Context) {
    scroll(cx, cx.count(), Direction::Forward);
}

fn goto_ts_object_impl(cx: &mut Context, object: &'static str, direction: Direction) {
    let count = cx.count();
    let motion = move |editor: &mut Editor| {
        let (view, doc) = current!(editor);
        if let Some((lang_config, syntax)) = doc.language_config().zip(doc.syntax()) {
            let text = doc.text().slice(..);
            let root = syntax.tree().root_node();

            let selection = doc.selection(view.id).clone().transform(|range| {
                let new_range = movement::goto_treesitter_object(
                    text,
                    range,
                    object,
                    direction,
                    root,
                    lang_config,
                    count,
                );

                if editor.mode == Mode::Select {
                    let head = if new_range.head < range.anchor {
                        new_range.anchor
                    } else {
                        new_range.head
                    };

                    Range::new(range.anchor, head)
                } else {
                    new_range.with_direction(direction)
                }
            });

            doc.set_selection(view.id, selection);
        } else {
            editor.set_status("Syntax-tree is not available in current buffer");
        }
    };
    motion(cx.editor);
    cx.editor.last_motion = Some(Motion(Box::new(motion)));
}

fn goto_next_function(cx: &mut Context) {
    goto_ts_object_impl(cx, "function", Direction::Forward)
}

fn goto_prev_function(cx: &mut Context) {
    goto_ts_object_impl(cx, "function", Direction::Backward)
}

fn goto_next_class(cx: &mut Context) {
    goto_ts_object_impl(cx, "class", Direction::Forward)
}

fn goto_prev_class(cx: &mut Context) {
    goto_ts_object_impl(cx, "class", Direction::Backward)
}

fn goto_next_parameter(cx: &mut Context) {
    goto_ts_object_impl(cx, "parameter", Direction::Forward)
}

fn goto_prev_parameter(cx: &mut Context) {
    goto_ts_object_impl(cx, "parameter", Direction::Backward)
}

fn goto_next_comment(cx: &mut Context) {
    goto_ts_object_impl(cx, "comment", Direction::Forward)
}

fn goto_prev_comment(cx: &mut Context) {
    goto_ts_object_impl(cx, "comment", Direction::Backward)
}

fn goto_next_test(cx: &mut Context) {
    goto_ts_object_impl(cx, "test", Direction::Forward)
}

fn goto_prev_test(cx: &mut Context) {
    goto_ts_object_impl(cx, "test", Direction::Backward)
}

fn select_textobject_around(cx: &mut Context) {
    select_textobject(cx, textobject::TextObject::Around);
}

fn select_textobject_inner(cx: &mut Context) {
    select_textobject(cx, textobject::TextObject::Inside);
}

fn select_textobject(cx: &mut Context, objtype: textobject::TextObject) {
    let count = cx.count();

    cx.on_next_key(move |cx, event| {
        cx.editor.autoinfo = None;
        if let Some(ch) = event.char() {
            let textobject = move |editor: &mut Editor| {
                let (view, doc) = current!(editor);
                let text = doc.text().slice(..);

                let textobject_treesitter = |obj_name: &str, range: Range| -> Range {
                    let (lang_config, syntax) = match doc.language_config().zip(doc.syntax()) {
                        Some(t) => t,
                        None => return range,
                    };
                    textobject::textobject_treesitter(
                        text,
                        range,
                        objtype,
                        obj_name,
                        syntax.tree().root_node(),
                        lang_config,
                        count,
                    )
                };

                let selection = doc.selection(view.id).clone().transform(|range| {
                    match ch {
                        'w' => textobject::textobject_word(text, range, objtype, count, false),
                        'W' => textobject::textobject_word(text, range, objtype, count, true),
                        'c' => textobject_treesitter("class", range),
                        'f' => textobject_treesitter("function", range),
                        'a' => textobject_treesitter("parameter", range),
                        'o' => textobject_treesitter("comment", range),
                        't' => textobject_treesitter("test", range),
                        'p' => textobject::textobject_paragraph(text, range, objtype, count),
                        'm' => textobject::textobject_pair_surround_closest(
                            text, range, objtype, count,
                        ),
                        // TODO: cancel new ranges if inconsistent surround matches across lines
                        ch if !ch.is_ascii_alphanumeric() => {
                            textobject::textobject_pair_surround(text, range, objtype, ch, count)
                        }
                        _ => range,
                    }
                });
                doc.set_selection(view.id, selection);
            };
            textobject(cx.editor);
            cx.editor.last_motion = Some(Motion(Box::new(textobject)));
        }
    });

    let title = match objtype {
        textobject::TextObject::Inside => "Match inside",
        textobject::TextObject::Around => "Match around",
        _ => return,
    };
    let help_text = [
        ("w", "Word"),
        ("W", "WORD"),
        ("p", "Paragraph"),
        ("c", "Class (tree-sitter)"),
        ("f", "Function (tree-sitter)"),
        ("a", "Argument/parameter (tree-sitter)"),
        ("o", "Comment (tree-sitter)"),
        ("t", "Test (tree-sitter)"),
        ("m", "Closest surrounding pair to cursor"),
        (" ", "... or any character acting as a pair"),
    ];

    cx.editor.autoinfo = Some(Info::new(title, &help_text));
}

fn surround_add(cx: &mut Context) {
    cx.on_next_key(move |cx, event| {
        let ch = match event.char() {
            Some(ch) => ch,
            None => return,
        };
        let (view, doc) = current!(cx.editor);
        let selection = doc.selection(view.id);
        let (open, close) = surround::get_pair(ch);

        let mut changes = Vec::with_capacity(selection.len() * 2);
        for range in selection.iter() {
            let mut o = Tendril::new();
            o.push(open);
            let mut c = Tendril::new();
            c.push(close);
            changes.push((range.from(), range.from(), Some(o)));
            changes.push((range.to(), range.to(), Some(c)));
        }

        let transaction = Transaction::change(doc.text(), changes.into_iter());
        apply_transaction(&transaction, doc, view);
    })
}

fn surround_replace(cx: &mut Context) {
    let count = cx.count();
    cx.on_next_key(move |cx, event| {
        let surround_ch = match event.char() {
            Some('m') => None, // m selects the closest surround pair
            Some(ch) => Some(ch),
            None => return,
        };
        let (view, doc) = current!(cx.editor);
        let text = doc.text().slice(..);
        let selection = doc.selection(view.id);

        let change_pos = match surround::get_surround_pos(text, selection, surround_ch, count) {
            Ok(c) => c,
            Err(err) => {
                cx.editor.set_error(err.to_string());
                return;
            }
        };

        cx.on_next_key(move |cx, event| {
            let (view, doc) = current!(cx.editor);
            let to = match event.char() {
                Some(to) => to,
                None => return,
            };
            let (open, close) = surround::get_pair(to);
            let transaction = Transaction::change(
                doc.text(),
                change_pos.iter().enumerate().map(|(i, &pos)| {
                    let mut t = Tendril::new();
                    t.push(if i % 2 == 0 { open } else { close });
                    (pos, pos + 1, Some(t))
                }),
            );
            apply_transaction(&transaction, doc, view);
        });
    })
}

fn surround_delete(cx: &mut Context) {
    let count = cx.count();
    cx.on_next_key(move |cx, event| {
        let surround_ch = match event.char() {
            Some('m') => None, // m selects the closest surround pair
            Some(ch) => Some(ch),
            None => return,
        };
        let (view, doc) = current!(cx.editor);
        let text = doc.text().slice(..);
        let selection = doc.selection(view.id);

        let change_pos = match surround::get_surround_pos(text, selection, surround_ch, count) {
            Ok(c) => c,
            Err(err) => {
                cx.editor.set_error(err.to_string());
                return;
            }
        };

        let transaction =
            Transaction::change(doc.text(), change_pos.into_iter().map(|p| (p, p + 1, None)));
        apply_transaction(&transaction, doc, view);
    })
}

#[derive(Eq, PartialEq)]
enum ShellBehavior {
    Replace,
    Ignore,
    Insert,
    Append,
}

fn shell_pipe(cx: &mut Context) {
    shell_prompt(cx, "pipe:".into(), ShellBehavior::Replace);
}

fn shell_pipe_to(cx: &mut Context) {
    shell_prompt(cx, "pipe-to:".into(), ShellBehavior::Ignore);
}

fn shell_insert_output(cx: &mut Context) {
    shell_prompt(cx, "insert-output:".into(), ShellBehavior::Insert);
}

fn shell_append_output(cx: &mut Context) {
    shell_prompt(cx, "append-output:".into(), ShellBehavior::Append);
}

fn shell_keep_pipe(cx: &mut Context) {
    ui::prompt(
        cx,
        "keep-pipe:".into(),
        Some('|'),
        ui::completers::none,
        move |cx, input: &str, event: PromptEvent| {
            let shell = &cx.editor.config().shell;
            if event != PromptEvent::Validate {
                return;
            }
            if input.is_empty() {
                return;
            }
            let (view, doc) = current!(cx.editor);
            let selection = doc.selection(view.id);

            let mut ranges = SmallVec::with_capacity(selection.len());
            let old_index = selection.primary_index();
            let mut index: Option<usize> = None;
            let text = doc.text().slice(..);

            for (i, range) in selection.ranges().iter().enumerate() {
                let fragment = range.slice(text);
                let (_output, success) = match shell_impl(shell, input, Some(fragment)) {
                    Ok(result) => result,
                    Err(err) => {
                        cx.editor.set_error(err.to_string());
                        return;
                    }
                };

                // if the process exits successfully, keep the selection
                if success {
                    ranges.push(*range);
                    if i >= old_index && index.is_none() {
                        index = Some(ranges.len() - 1);
                    }
                }
            }

            if ranges.is_empty() {
                cx.editor.set_error("No selections remaining");
                return;
            }

            let index = index.unwrap_or_else(|| ranges.len() - 1);
            doc.set_selection(view.id, Selection::new(ranges, index));
        },
    );
}

fn shell_impl(
    shell: &[String],
    cmd: &str,
    input: Option<RopeSlice>,
) -> anyhow::Result<(Tendril, bool)> {
    use std::io::Write;
    use std::process::{Command, Stdio};
    ensure!(!shell.is_empty(), "No shell set");

    let mut process = Command::new(&shell[0]);
    process
        .args(&shell[1..])
        .arg(cmd)
        .stdout(Stdio::piped())
        .stderr(Stdio::piped());

    if input.is_some() || cfg!(windows) {
        process.stdin(Stdio::piped());
    }

    let mut process = match process.spawn() {
        Ok(process) => process,
        Err(e) => {
            log::error!("Failed to start shell: {}", e);
            return Err(e.into());
        }
    };
    if let Some(input) = input {
        let mut stdin = process.stdin.take().unwrap();
        for chunk in input.chunks() {
            stdin.write_all(chunk.as_bytes())?;
        }
    }
    let output = process.wait_with_output()?;

    if !output.status.success() {
        if !output.stderr.is_empty() {
            let err = String::from_utf8_lossy(&output.stderr).to_string();
            log::error!("Shell error: {}", err);
            bail!("Shell error: {}", err);
        }
        bail!("Shell command failed");
    } else if !output.stderr.is_empty() {
        log::debug!(
            "Command printed to stderr: {}",
            String::from_utf8_lossy(&output.stderr).to_string()
        );
    }

    let str = std::str::from_utf8(&output.stdout)
        .map_err(|_| anyhow!("Process did not output valid UTF-8"))?;
    let tendril = Tendril::from(str);
    Ok((tendril, output.status.success()))
}

fn shell(cx: &mut compositor::Context, cmd: &str, behavior: &ShellBehavior) {
    let pipe = match behavior {
        ShellBehavior::Replace | ShellBehavior::Ignore => true,
        ShellBehavior::Insert | ShellBehavior::Append => false,
    };

    let config = cx.editor.config();
    let shell = &config.shell;
    let (view, doc) = current!(cx.editor);
    let selection = doc.selection(view.id);

    let mut changes = Vec::with_capacity(selection.len());
    let text = doc.text().slice(..);

    for range in selection.ranges() {
        let fragment = range.slice(text);
        let (output, success) = match shell_impl(shell, cmd, pipe.then(|| fragment)) {
            Ok(result) => result,
            Err(err) => {
                cx.editor.set_error(err.to_string());
                return;
            }
        };

        if !success {
            cx.editor.set_error("Command failed");
            return;
        }

        let (from, to) = match behavior {
            ShellBehavior::Replace => (range.from(), range.to()),
            ShellBehavior::Insert => (range.from(), range.from()),
            ShellBehavior::Append => (range.to(), range.to()),
            _ => (range.from(), range.from()),
        };
        changes.push((from, to, Some(output)));
    }

    if behavior != &ShellBehavior::Ignore {
        let transaction = Transaction::change(doc.text(), changes.into_iter());
        apply_transaction(&transaction, doc, view);
        doc.append_changes_to_history(view.id);
    }

    // after replace cursor may be out of bounds, do this to
    // make sure cursor is in view and update scroll as well
    view.ensure_cursor_in_view(doc, config.scrolloff);
}

fn shell_prompt(cx: &mut Context, prompt: Cow<'static, str>, behavior: ShellBehavior) {
    ui::prompt(
        cx,
        prompt,
        Some('|'),
        ui::completers::none,
        move |cx, input: &str, event: PromptEvent| {
            if event != PromptEvent::Validate {
                return;
            }
            if input.is_empty() {
                return;
            }

            shell(cx, input, &behavior);
        },
    );
}

fn suspend(_cx: &mut Context) {
    #[cfg(not(windows))]
    signal_hook::low_level::raise(signal_hook::consts::signal::SIGTSTP).unwrap();
}

fn add_newline_above(cx: &mut Context) {
    add_newline_impl(cx, Open::Above);
}

fn add_newline_below(cx: &mut Context) {
    add_newline_impl(cx, Open::Below)
}

fn add_newline_impl(cx: &mut Context, open: Open) {
    let count = cx.count();
    let (view, doc) = current!(cx.editor);
    let selection = doc.selection(view.id);
    let text = doc.text();
    let slice = text.slice(..);

    let changes = selection.into_iter().map(|range| {
        let (start, end) = range.line_range(slice);
        let line = match open {
            Open::Above => start,
            Open::Below => end + 1,
        };
        let pos = text.line_to_char(line);
        (
            pos,
            pos,
            Some(doc.line_ending.as_str().repeat(count).into()),
        )
    });

    let transaction = Transaction::change(text, changes);
    apply_transaction(&transaction, doc, view);
}

/// Increment object under cursor by count.
fn increment(cx: &mut Context) {
    increment_impl(cx, cx.count() as i64);
}

/// Decrement object under cursor by count.
fn decrement(cx: &mut Context) {
    increment_impl(cx, -(cx.count() as i64));
}

/// This function differs from find_next_char_impl in that it stops searching at the newline, but also
/// starts searching at the current character, instead of the next.
/// It does not want to start at the next character because this function is used for incrementing
/// number and we don't want to move forward if we're already on a digit.
fn find_next_char_until_newline<M: CharMatcher>(
    text: RopeSlice,
    char_matcher: M,
    pos: usize,
    _count: usize,
    _inclusive: bool,
) -> Option<usize> {
    // Since we send the current line to find_nth_next instead of the whole text, we need to adjust
    // the position we send to this function so that it's relative to that line and its returned
    // position since it's expected this function returns a global position.
    let line_index = text.char_to_line(pos);
    let pos_delta = text.line_to_char(line_index);
    let pos = pos - pos_delta;
    search::find_nth_next(text.line(line_index), char_matcher, pos, 1).map(|pos| pos + pos_delta)
}

/// Decrement object under cursor by `amount`.
fn increment_impl(cx: &mut Context, amount: i64) {
    // TODO: when incrementing or decrementing a number that gets a new digit or lose one, the
    // selection is updated improperly.
    find_char_impl(
        cx.editor,
        &find_next_char_until_newline,
        true,
        true,
        char::is_ascii_digit,
        1,
    );

    let (view, doc) = current!(cx.editor);
    let selection = doc.selection(view.id);
    let text = doc.text().slice(..);

    let changes: Vec<_> = selection
        .ranges()
        .iter()
        .filter_map(|range| {
            let incrementor: Box<dyn Increment> =
                if let Some(incrementor) = DateTimeIncrementor::from_range(text, *range) {
                    Box::new(incrementor)
                } else if let Some(incrementor) = NumberIncrementor::from_range(text, *range) {
                    Box::new(incrementor)
                } else {
                    return None;
                };

            let (range, new_text) = incrementor.increment(amount);

            Some((range.from(), range.to(), Some(new_text)))
        })
        .collect();

    // Overlapping changes in a transaction will panic, so we need to find and remove them.
    // For example, if there are cursors on each of the year, month, and day of `2021-11-29`,
    // incrementing will give overlapping changes, with each change incrementing a different part of
    // the date. Since these conflict with each other we remove these changes from the transaction
    // so nothing happens.
    let mut overlapping_indexes = HashSet::new();
    for (i, changes) in changes.windows(2).enumerate() {
        if changes[0].1 > changes[1].0 {
            overlapping_indexes.insert(i);
            overlapping_indexes.insert(i + 1);
        }
    }
    let changes = changes.into_iter().enumerate().filter_map(|(i, change)| {
        if overlapping_indexes.contains(&i) {
            None
        } else {
            Some(change)
        }
    });

    if changes.clone().count() > 0 {
        let transaction = Transaction::change(doc.text(), changes);
        let transaction = transaction.with_selection(selection.clone());

        apply_transaction(&transaction, doc, view);
    }
}

fn record_macro(cx: &mut Context) {
    if let Some((reg, mut keys)) = cx.editor.macro_recording.take() {
        // Remove the keypress which ends the recording
        keys.pop();
        let s = keys
            .into_iter()
            .map(|key| {
                let s = key.to_string();
                if s.chars().count() == 1 {
                    s
                } else {
                    format!("<{}>", s)
                }
            })
            .collect::<String>();
        cx.editor.registers.get_mut(reg).write(vec![s]);
        cx.editor
            .set_status(format!("Recorded to register [{}]", reg));
    } else {
        let reg = cx.register.take().unwrap_or('@');
        cx.editor.macro_recording = Some((reg, Vec::new()));
        cx.editor
            .set_status(format!("Recording to register [{}]", reg));
    }
}

fn replay_macro(cx: &mut Context) {
    let reg = cx.register.unwrap_or('@');

    if cx.editor.macro_replaying.contains(&reg) {
        cx.editor.set_error(format!(
            "Cannot replay from register [{}] because already replaying from same register",
            reg
        ));
        return;
    }

    let keys: Vec<KeyEvent> = if let Some([keys_str]) = cx.editor.registers.read(reg) {
        match helix_view::input::parse_macro(keys_str) {
            Ok(keys) => keys,
            Err(err) => {
                cx.editor.set_error(format!("Invalid macro: {}", err));
                return;
            }
        }
    } else {
        cx.editor.set_error(format!("Register [{}] empty", reg));
        return;
    };

    // Once the macro has been fully validated, it's marked as being under replay
    // to ensure we don't fall into infinite recursion.
    cx.editor.macro_replaying.push(reg);

    let count = cx.count();
    cx.callback = Some(Box::new(move |compositor, cx| {
        for _ in 0..count {
            for &key in keys.iter() {
                compositor.handle_event(&compositor::Event::Key(key), cx);
            }
        }
        // The macro under replay is cleared at the end of the callback, not in the
        // macro replay context, or it will not correctly protect the user from
        // replaying recursively.
        cx.editor.macro_replaying.pop();
    }));
}<|MERGE_RESOLUTION|>--- conflicted
+++ resolved
@@ -3941,10 +3941,7 @@
             .collect::<Vec<_>>();
 
             if !prefix.is_empty() {
-                items = items
-                    .into_iter()
-                    .filter(|item| item.filter_text(&()).starts_with(&prefix))
-                    .collect();
+                items.retain(|item| item.filter_text(&()).starts_with(&prefix));
             }
 
             if items.is_empty() {
@@ -3985,7 +3982,6 @@
                     // we're not in insert mode anymore
                     return;
                 }
-<<<<<<< HEAD
                 let doc = doc!(editor);
 
                 // TODO async path completion (for this probably the whole completion system has to be reworked to be async without producing race conditions)
@@ -4054,29 +4050,6 @@
                             })
                     })
                     .unwrap_or_default();
-=======
-
-                let mut items = match response {
-                    Some(lsp::CompletionResponse::Array(items)) => items,
-                    // TODO: do something with is_incomplete
-                    Some(lsp::CompletionResponse::List(lsp::CompletionList {
-                        is_incomplete: _is_incomplete,
-                        items,
-                    })) => items,
-                    None => Vec::new(),
-                }
-                .into_iter()
-                .map(|item| CompletionItem::LSP {
-                    language_server_id,
-                    item,
-                    offset_encoding,
-                })
-                .collect::<Vec<_>>();
-
-                if !prefix.is_empty() {
-                    items.retain(|item| item.filter_text(&()).starts_with(&prefix));
-                }
->>>>>>> 2489da25
 
                 if items.is_empty() {
                     return;
