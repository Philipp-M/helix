--- conflicted
+++ resolved
@@ -3,7 +3,6 @@
 pub(crate) mod typed;
 
 pub use dap::*;
-use helix_lsp::OffsetEncoding;
 use helix_vcs::Hunk;
 pub use lsp::*;
 use tui::widgets::Row;
@@ -52,23 +51,10 @@
     filter_picker_entry,
     job::Callback,
     keymap::ReverseKeymap,
-<<<<<<< HEAD
     ui::{self, overlay::overlaid, Picker, Popup, Prompt, PromptEvent},
 };
 
 use crate::job::{self, Jobs};
-=======
-    ui::{
-        self, editor::InsertEvent, lsp::SignatureHelp, overlay::overlaid, CompletionItem,
-        CompletionItemSource, FilePicker, Picker, Popup, Prompt, PromptEvent,
-    },
-};
-
-use crate::job::{self, Jobs};
-use futures_util::{
-    future::BoxFuture, stream::FuturesUnordered, FutureExt, StreamExt, TryStreamExt,
-};
->>>>>>> c239f8d2
 use std::{collections::HashMap, fmt, future::Future};
 use std::{collections::HashSet, num::NonZeroUsize};
 
@@ -3453,95 +3439,6 @@
         }
     }
 
-<<<<<<< HEAD
-=======
-    // It trigger completion when idle timer reaches deadline
-    // Only trigger completion if the word under cursor is longer than n characters
-    pub fn idle_completion(cx: &mut Context) {
-        let config = cx.editor.config();
-        let (view, doc) = current!(cx.editor);
-        let text = doc.text().slice(..);
-        let cursor = doc.selection(view.id).primary().cursor(text);
-
-        use helix_core::chars::char_is_word;
-        let mut iter = text.chars_at(cursor);
-        iter.reverse();
-        for _ in 0..config.completion_trigger_len {
-            match iter.next() {
-                Some(c) if char_is_word(c) => {}
-                _ => return,
-            }
-        }
-        super::completion(cx);
-    }
-
-    fn language_server_completion(cx: &mut Context, ch: char) {
-        let config = cx.editor.config();
-        if !config.auto_completion {
-            return;
-        }
-
-        use helix_lsp::lsp;
-        // if ch matches completion char, trigger completion
-        let doc = doc_mut!(cx.editor);
-        let trigger_language_server_completion = doc
-            .language_servers_with_feature(LanguageServerFeature::Completion)
-            .any(|ls| {
-                // TODO: what if trigger is multiple chars long
-                matches!(&ls.capabilities().completion_provider, Some(lsp::CompletionOptions {
-                    trigger_characters: Some(triggers),
-                    ..
-                }) if triggers.iter().any(|trigger| trigger.contains(ch)))
-            });
-
-        // TODO path for windows
-        let trigger_path_completion = ch == '/' && doc.supports_path_completion();
-
-        // TODO only trigger path completion *or* language server completion
-        if trigger_language_server_completion || trigger_path_completion {
-            cx.editor.clear_idle_timer();
-            super::completion(cx);
-        }
-    }
-
-    fn signature_help(cx: &mut Context, ch: char) {
-        use helix_lsp::lsp;
-        // if ch matches signature_help char, trigger
-        let doc = doc_mut!(cx.editor);
-        // TODO support multiple language servers (not just the first that is found), likely by merging UI somehow
-        let Some(language_server) = doc
-            .language_servers_with_feature(LanguageServerFeature::SignatureHelp)
-            .next()
-        else {
-            return;
-        };
-
-        let capabilities = language_server.capabilities();
-
-        if let lsp::ServerCapabilities {
-            signature_help_provider:
-                Some(lsp::SignatureHelpOptions {
-                    trigger_characters: Some(triggers),
-                    // TODO: retrigger_characters
-                    ..
-                }),
-            ..
-        } = capabilities
-        {
-            // TODO: what if trigger is multiple chars long
-            let is_trigger = triggers.iter().any(|trigger| trigger.contains(ch));
-            // lsp doesn't tell us when to close the signature help, so we request
-            // the help information again after common close triggers which should
-            // return None, which in turn closes the popup.
-            let close_triggers = &[')', ';', '.'];
-
-            if is_trigger || close_triggers.contains(&ch) {
-                super::signature_help_impl(cx, SignatureHelpInvoked::Automatic);
-            }
-        }
-    }
-
->>>>>>> c239f8d2
     // The default insert hook: simply insert the character
     #[allow(clippy::unnecessary_wraps)] // need to use Option<> because of the Hook signature
     fn insert(doc: &Rope, selection: &Selection, ch: char) -> Option<Transaction> {
@@ -4109,9 +4006,13 @@
 }
 
 fn replace_with_yanked_impl(editor: &mut Editor, register: char, count: usize) {
-    let Some(values) = editor.registers
+    let Some(values) = editor
+        .registers
         .read(register, editor)
-        .filter(|values| values.len() > 0) else { return };
+        .filter(|values| values.len() > 0)
+    else {
+        return;
+    };
     let values: Vec<_> = values.map(|value| value.to_string()).collect();
 
     let (view, doc) = current!(editor);
@@ -4146,7 +4047,9 @@
 }
 
 fn paste(editor: &mut Editor, register: char, pos: Paste, count: usize) {
-    let Some(values) = editor.registers.read(register, editor) else { return };
+    let Some(values) = editor.registers.read(register, editor) else {
+        return;
+    };
     let values: Vec<_> = values.map(|value| value.to_string()).collect();
 
     let (view, doc) = current!(editor);
@@ -4430,372 +4333,8 @@
     doc.set_selection(view.id, selection);
 }
 
-fn path_completion(
-    cursor: usize,
-    text: Rope,
-    doc: &Document,
-) -> Option<BoxFuture<'static, anyhow::Result<Vec<CompletionItem>>>> {
-    if !doc.supports_path_completion() {
-        return None;
-    }
-
-    use helix_lsp::{lsp, util::range_to_lsp_range};
-    // TODO find a good regex for most use cases (especially Windows, which is not yet covered...)
-    // currently only one path match per line is possible in unix
-    static PATH_REGEX: Lazy<Regex> = Lazy::new(|| Regex::new(r"((?:~)?(?:\.{0,2}/)+.*)$").unwrap());
-
-    let cur_line = text.char_to_line(cursor);
-    let begin_line = text.line_to_char(cur_line);
-    let line_until_cursor = text
-        .slice(begin_line..cursor)
-        .as_str()
-        .unwrap_or_default()
-        .to_owned();
-
-    let Some((dir_path, typed_file_name)) =
-        PATH_REGEX.find(&line_until_cursor).and_then(|matched_path| {
-            let matched_path = matched_path.as_str();
-
-            // resolve home dir (~/) on unix
-            #[cfg(unix)]
-            let mut path = {
-                static HOME_DIR: Lazy<Option<std::ffi::OsString>> = Lazy::new(|| std::env::var_os("HOME"));
-
-                PathBuf::from(match (matched_path.starts_with("~/"), &*HOME_DIR) {
-                    (true, Some(home)) => {
-                        let mut path = home.to_owned();
-                        path.push(&matched_path[1..]);
-                        path
-                    }
-                    _ => matched_path.into(),
-                })
-            };
-            #[cfg(not(unix))]
-            let mut path = PathBuf::from(matched_path);
-
-            if path.is_relative() {
-                if let Some(doc_path) = doc.path().and_then(|dp| dp.parent()) {
-                    path = doc_path.join(path);
-                } else if let Ok(work_dir) = std::env::current_dir() {
-                    path = work_dir.join(path);
-                }
-            }
-            let ends_with_slash = match matched_path.chars().last() {
-                Some('/') => true, // TODO support Windows
-                None => return None,
-                _ => false,
-            };
-            // check if there are chars after the last slash, and if these chars represent a directory
-            match std::fs::metadata(path.clone()).ok() {
-                Some(m) if m.is_dir() && ends_with_slash => {
-                    Some((PathBuf::from(path.as_path()), None))
-                }
-                _ if !ends_with_slash => path.parent().map(|parent_path| {
-                    (
-                        PathBuf::from(parent_path),
-                        path.file_name().and_then(|f| f.to_str().map(String::from)),
-                    )
-                }),
-                _ => None,
-            }
-        })
-    else {
-        return None;
-    };
-
-    // The async file accessor functions of tokio were considered, but they were a bit slower
-    // and less ergonomic than just using the std functions in a separate "thread"
-    let future = tokio::task::spawn_blocking(move || {
-        let Some(read_dir) = std::fs::read_dir(&dir_path).ok() else {
-            return Vec::new()
-        };
-
-        read_dir
-            .filter_map(|dir_entry| dir_entry.ok())
-            .filter_map(|dir_entry| {
-                let path = dir_entry.path();
-                // check if <chars> in <path>/<chars><cursor> matches the start of the filename
-                let filename_starts_with_prefix =
-                    match (path.file_name().and_then(|f| f.to_str()), &typed_file_name) {
-                        (Some(re_stem), Some(t)) => re_stem.starts_with(t),
-                        _ => true,
-                    };
-                if filename_starts_with_prefix {
-                    dir_entry.metadata().ok().map(|md| (path, md))
-                } else {
-                    None
-                }
-            })
-            .map(|(path, md)| {
-                let file_name = path
-                    .file_name()
-                    .unwrap_or_default()
-                    .to_string_lossy()
-                    .to_string();
-
-                let full_path = path.canonicalize().unwrap_or_default();
-                let full_path_name = full_path.to_string_lossy().into_owned();
-
-                let is_dir = full_path.is_dir();
-
-                let path_type = if md.is_symlink() {
-                    "link"
-                } else if is_dir {
-                    "folder"
-                } else {
-                    #[cfg(unix)]
-                    {
-                        use std::os::unix::fs::FileTypeExt;
-                        if md.file_type().is_block_device() {
-                            "block"
-                        } else if md.file_type().is_socket() {
-                            "socket"
-                        } else if md.file_type().is_char_device() {
-                            "character"
-                        } else if md.file_type().is_fifo() {
-                            "fifo"
-                        } else {
-                            "file"
-                        }
-                    }
-                    #[cfg(not(unix))]
-                    "file"
-                };
-
-                let resolved = if path_type == "link" { "resolved " } else { "" };
-
-                let documentation = Some(lsp::Documentation::MarkupContent(lsp::MarkupContent {
-                    kind: lsp::MarkupKind::Markdown,
-                    value: {
-                        #[cfg(unix)]
-                        {
-                            use std::os::unix::prelude::PermissionsExt;
-                            let mode = md.permissions().mode();
-
-                            let perms = [
-                                (libc::S_IRUSR, 'r'),
-                                (libc::S_IWUSR, 'w'),
-                                (libc::S_IXUSR, 'x'),
-                                (libc::S_IRGRP, 'r'),
-                                (libc::S_IWGRP, 'w'),
-                                (libc::S_IXGRP, 'x'),
-                                (libc::S_IROTH, 'r'),
-                                (libc::S_IWOTH, 'w'),
-                                (libc::S_IXOTH, 'x'),
-                            ]
-                            .iter()
-                            .fold(String::new(), |mut acc, (p, s)| {
-                                #[allow(clippy::unnecessary_cast)]
-                                acc.push(if mode & (*p as u32) > 0 { *s } else { '-' });
-                                acc
-                            });
-
-                            // TODO it would be great to be able to individually color the documentation,
-                            // but this will likely require a custom doc implementation (i.e. not `lsp::Documentation`)
-                            // and/or different rendering in completion.rs
-                            format!(
-                                "type: `{path_type}`\n\
-                             permissions: `[{perms}]`\n\
-                             {resolved}full path: `{full_path_name}`",
-                            )
-                        }
-                        #[cfg(not(unix))]
-                        {
-                            format!(
-                                "type: `{path_type}`\n\
-                             {resolved}full path: `{full_path_name}`",
-                            )
-                        }
-                    },
-                }));
-
-                let edit_diff = typed_file_name.as_ref().map(|f| f.len()).unwrap_or(0);
-
-                let text_edit = Some(lsp::CompletionTextEdit::Edit(lsp::TextEdit {
-                    range: range_to_lsp_range(
-                        &text,
-                        Range::new(cursor - edit_diff, cursor),
-                        OffsetEncoding::default(),
-                    ),
-                    new_text: file_name.clone(),
-                }));
-
-                let kind = Some(if is_dir {
-                    lsp::CompletionItemKind::FOLDER
-                } else {
-                    lsp::CompletionItemKind::FILE
-                });
-
-                CompletionItem {
-                    item: lsp::CompletionItem {
-                        label: file_name,
-                        documentation,
-                        kind,
-                        text_edit,
-                        ..Default::default()
-                    },
-                    source: CompletionItemSource::Path,
-                    resolved: true,
-                }
-            })
-            .collect::<Vec<_>>()
-    });
-
-    Some(async move { Ok(future.await?) }.boxed())
-}
-
 pub fn completion(cx: &mut Context) {
-<<<<<<< HEAD
     cx.editor.handlers.trigger_completions();
-=======
-    use helix_lsp::{lsp, util::pos_to_lsp_pos};
-
-    let (view, doc) = current!(cx.editor);
-
-    let savepoint = if let Some(CompleteAction::Selected { savepoint }) = &cx.editor.last_completion
-    {
-        savepoint.clone()
-    } else {
-        doc.savepoint(view)
-    };
-
-    let text = savepoint.text.clone();
-    let cursor = savepoint.cursor();
-
-    let mut seen_language_servers = HashSet::new();
-
-    let mut futures: FuturesUnordered<_> = doc
-        .language_servers_with_feature(LanguageServerFeature::Completion)
-        .filter(|ls| seen_language_servers.insert(ls.id()))
-        .map(|language_server| {
-            let language_server_id = language_server.id();
-            let offset_encoding = language_server.offset_encoding();
-            let pos = pos_to_lsp_pos(&text, cursor, offset_encoding);
-            let doc_id = doc.identifier();
-            let completion_request = language_server.completion(doc_id, pos, None).unwrap();
-
-            async move {
-                let json = completion_request.await?;
-                let response: Option<lsp::CompletionResponse> = serde_json::from_value(json)?;
-
-                let items = match response {
-                    Some(lsp::CompletionResponse::Array(items)) => items,
-                    // TODO: do something with is_incomplete
-                    Some(lsp::CompletionResponse::List(lsp::CompletionList {
-                        is_incomplete: _is_incomplete,
-                        items,
-                    })) => items,
-                    None => Vec::new(),
-                }
-                .into_iter()
-                .map(|item| CompletionItem {
-                    item,
-                    source: CompletionItemSource::LanguageServer(language_server_id),
-                    resolved: false,
-                })
-                .collect();
-
-                anyhow::Ok(items)
-            }
-            .boxed()
-        })
-        .chain(path_completion(cursor, text.clone(), doc))
-        .collect();
-
-    // setup a channel that allows the request to be canceled
-    let (tx, rx) = oneshot::channel();
-    // set completion_request so that this request can be canceled
-    // by setting completion_request, the old channel stored there is dropped
-    // and the associated request is automatically dropped
-    cx.editor.completion_request_handle = Some(tx);
-    let future = async move {
-        let items_future = async move {
-            let mut items = Vec::new();
-            // TODO if one completion request errors, all other completion requests are discarded (even if they're valid)
-            while let Some(mut lsp_items) = futures.try_next().await? {
-                items.append(&mut lsp_items);
-            }
-            anyhow::Ok(items)
-        };
-        tokio::select! {
-            biased;
-            _ = rx => {
-                Ok(Vec::new())
-            }
-            res = items_future => {
-                res
-            }
-        }
-    };
-
-    let trigger_offset = cursor;
-
-    // TODO: trigger_offset should be the cursor offset but we also need a starting offset from where we want to apply
-    // completion filtering. For example logger.te| should filter the initial suggestion list with "te".
-
-    use helix_core::chars;
-    let mut iter = text.chars_at(cursor);
-    iter.reverse();
-    let offset = iter.take_while(|ch| chars::char_is_word(*ch)).count();
-    let start_offset = cursor.saturating_sub(offset);
-
-    let trigger_doc = doc.id();
-    let trigger_view = view.id;
-
-    // FIXME: The commands Context can only have a single callback
-    // which means it gets overwritten when executing keybindings
-    // with multiple commands or macros. This would mean that completion
-    // might be incorrectly applied when repeating the insertmode action
-    //
-    // TODO: to solve this either make cx.callback a Vec of callbacks or
-    // alternatively move `last_insert` to `helix_view::Editor`
-    cx.callback = Some(Box::new(
-        move |compositor: &mut Compositor, _cx: &mut compositor::Context| {
-            let ui = compositor.find::<ui::EditorView>().unwrap();
-            ui.last_insert.1.push(InsertEvent::RequestCompletion);
-        },
-    ));
-
-    cx.jobs.callback(async move {
-        let items = future.await?;
-        let call = move |editor: &mut Editor, compositor: &mut Compositor| {
-            let (view, doc) = current_ref!(editor);
-            // check if the completion request is stale.
-            //
-            // Completions are completed asynchronously and therefore the user could
-            //switch document/view or leave insert mode. In all of thoise cases the
-            // completion should be discarded
-            if editor.mode != Mode::Insert || view.id != trigger_view || doc.id() != trigger_doc {
-                return;
-            }
-
-            if items.is_empty() {
-                // editor.set_error("No completion available");
-                return;
-            }
-            let size = compositor.size();
-            let ui = compositor.find::<ui::EditorView>().unwrap();
-            let completion_area = ui.set_completion(
-                editor,
-                savepoint,
-                items,
-                start_offset,
-                trigger_offset,
-                size,
-            );
-            let size = compositor.size();
-            let signature_help_area = compositor
-                .find_id::<Popup<SignatureHelp>>(SignatureHelp::ID)
-                .map(|signature_help| signature_help.area(size, editor));
-            // Delete the signature help popup if they intersect.
-            if matches!((completion_area, signature_help_area),(Some(a), Some(b)) if a.intersects(b))
-            {
-                compositor.remove(SignatureHelp::ID);
-            }
-        };
-        Ok(Callback::EditorCompositor(Box::new(call)))
-    });
->>>>>>> c239f8d2
 }
 
 // comments
